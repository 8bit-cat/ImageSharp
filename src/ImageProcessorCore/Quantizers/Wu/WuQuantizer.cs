﻿// <copyright file="WuQuantizer.cs" company="James Jackson-South">
// Copyright © James Jackson-South and contributors.
// Licensed under the Apache License, Version 2.0.
// </copyright>

namespace ImageProcessorCore.Quantizers
{
    using System;
    using System.Collections.Generic;
    using System.Threading.Tasks;

    /// <summary>
    /// An implementation of Wu's color quantizer with alpha channel.
    /// </summary>
    /// <remarks>
    /// <para>
    /// Based on C Implementation of Xiaolin Wu's Color Quantizer (v. 2)
    /// (see Graphics Gems volume II, pages 126-133)
    /// (<see href="http://www.ece.mcmaster.ca/~xwu/cq.c"/>).
    /// </para>
    /// <para>
    /// This adaptation is based on the excellent JeremyAnsel.ColorQuant by Jérémy Ansel
    /// <see href="https://github.com/JeremyAnsel/JeremyAnsel.ColorQuant"/>
    /// </para>
    /// <para>
    /// Algorithm: Greedy orthogonal bipartition of RGB space for variance
    /// minimization aided by inclusion-exclusion tricks.
    /// For speed no nearest neighbor search is done. Slightly
    /// better performance can be expected by more sophisticated
    /// but more expensive versions.
    /// </para>
    /// </remarks>
    /// <typeparam name="T">The pixel format.</typeparam>
    /// <typeparam name="TP">The packed format. <example>long, float.</example></typeparam>
    public sealed class WuQuantizer<T, TP> : IQuantizer<T, TP>
        where T : IPackedVector<TP>, new()
        where TP : struct
    {
        /// <summary>
        /// The epsilon for comparing floating point numbers.
        /// </summary>
        private const float Epsilon = 0.001f;

        /// <summary>
        /// The index bits.
        /// </summary>
        private const int IndexBits = 6;

        /// <summary>
        /// The index alpha bits.
        /// </summary>
        private const int IndexAlphaBits = 3;

        /// <summary>
        /// The index count.
        /// </summary>
        private const int IndexCount = (1 << IndexBits) + 1;

        /// <summary>
        /// The index alpha count.
        /// </summary>
        private const int IndexAlphaCount = (1 << IndexAlphaBits) + 1;

        /// <summary>
        /// The table length.
        /// </summary>
        private const int TableLength = IndexCount * IndexCount * IndexCount * IndexAlphaCount;

        /// <summary>
        /// Moment of <c>P(c)</c>.
        /// </summary>
        private readonly long[] vwt;

        /// <summary>
        /// Moment of <c>r*P(c)</c>.
        /// </summary>
        private readonly long[] vmr;

        /// <summary>
        /// Moment of <c>g*P(c)</c>.
        /// </summary>
        private readonly long[] vmg;

        /// <summary>
        /// Moment of <c>b*P(c)</c>.
        /// </summary>
        private readonly long[] vmb;

        /// <summary>
        /// Moment of <c>a*P(c)</c>.
        /// </summary>
        private readonly long[] vma;

        /// <summary>
        /// Moment of <c>c^2*P(c)</c>.
        /// </summary>
        private readonly double[] m2;

        /// <summary>
        /// Color space tag.
        /// </summary>
        private readonly byte[] tag;

        /// <summary>
        /// Initializes a new instance of the <see cref="WuQuantizer{T,TP}"/> class.
        /// </summary>
        public WuQuantizer()
        {
            this.vwt = new long[TableLength];
            this.vmr = new long[TableLength];
            this.vmg = new long[TableLength];
            this.vmb = new long[TableLength];
            this.vma = new long[TableLength];
            this.m2 = new double[TableLength];
            this.tag = new byte[TableLength];
        }

        /// <inheritdoc/>
        public byte Threshold { get; set; }

        /// <inheritdoc/>
<<<<<<< HEAD
        public QuantizedImage<T, TP> Quantize<T, TP>(ImageBase<T, TP> image, int maxColors)
            where T : IPackedVector<TP>
            where TP : struct
=======
        public QuantizedImage<T, TP> Quantize(ImageBase<T, TP> image, int maxColors)
>>>>>>> 5cd4a755
        {
            Guard.NotNull(image, nameof(image));

            int colorCount = maxColors.Clamp(1, 256);

            this.Clear();

            using (IPixelAccessor<T, TP> imagePixels = image.Lock())
            {
                this.Build3DHistogram(imagePixels);
                this.Get3DMoments();

                Box[] cube;
                this.BuildCube(out cube, ref colorCount);

                return this.GenerateResult(imagePixels, colorCount, cube);
            }
        }

        /// <summary>
        /// Gets an index.
        /// </summary>
        /// <param name="r">The red value.</param>
        /// <param name="g">The green value.</param>
        /// <param name="b">The blue value.</param>
        /// <param name="a">The alpha value.</param>
        /// <returns>The index.</returns>
        private static int GetPaletteIndex(int r, int g, int b, int a)
        {
            return (r << ((IndexBits * 2) + IndexAlphaBits))
                + (r << (IndexBits + IndexAlphaBits + 1))
                + (g << (IndexBits + IndexAlphaBits))
                + (r << (IndexBits * 2))
                + (r << (IndexBits + 1))
                + (g << IndexBits)
                + ((r + g + b) << IndexAlphaBits)
                + r + g + b + a;
        }

        /// <summary>
        /// Computes sum over a box of any given statistic.
        /// </summary>
        /// <param name="cube">The cube.</param>
        /// <param name="moment">The moment.</param>
        /// <returns>The result.</returns>
        private static double Volume(Box cube, long[] moment)
        {
            return moment[GetPaletteIndex(cube.R1, cube.G1, cube.B1, cube.A1)]
                - moment[GetPaletteIndex(cube.R1, cube.G1, cube.B1, cube.A0)]
                - moment[GetPaletteIndex(cube.R1, cube.G1, cube.B0, cube.A1)]
                + moment[GetPaletteIndex(cube.R1, cube.G1, cube.B0, cube.A0)]
                - moment[GetPaletteIndex(cube.R1, cube.G0, cube.B1, cube.A1)]
                + moment[GetPaletteIndex(cube.R1, cube.G0, cube.B1, cube.A0)]
                + moment[GetPaletteIndex(cube.R1, cube.G0, cube.B0, cube.A1)]
                - moment[GetPaletteIndex(cube.R1, cube.G0, cube.B0, cube.A0)]
                - moment[GetPaletteIndex(cube.R0, cube.G1, cube.B1, cube.A1)]
                + moment[GetPaletteIndex(cube.R0, cube.G1, cube.B1, cube.A0)]
                + moment[GetPaletteIndex(cube.R0, cube.G1, cube.B0, cube.A1)]
                - moment[GetPaletteIndex(cube.R0, cube.G1, cube.B0, cube.A0)]
                + moment[GetPaletteIndex(cube.R0, cube.G0, cube.B1, cube.A1)]
                - moment[GetPaletteIndex(cube.R0, cube.G0, cube.B1, cube.A0)]
                - moment[GetPaletteIndex(cube.R0, cube.G0, cube.B0, cube.A1)]
                + moment[GetPaletteIndex(cube.R0, cube.G0, cube.B0, cube.A0)];
        }

        /// <summary>
        /// Computes part of Volume(cube, moment) that doesn't depend on r1, g1, or b1 (depending on direction).
        /// </summary>
        /// <param name="cube">The cube.</param>
        /// <param name="direction">The direction.</param>
        /// <param name="moment">The moment.</param>
        /// <returns>The result.</returns>
        private static long Bottom(Box cube, int direction, long[] moment)
        {
            switch (direction)
            {
                // Red
                case 0:
                    return -moment[GetPaletteIndex(cube.R0, cube.G1, cube.B1, cube.A1)]
                        + moment[GetPaletteIndex(cube.R0, cube.G1, cube.B1, cube.A0)]
                        + moment[GetPaletteIndex(cube.R0, cube.G1, cube.B0, cube.A1)]
                        - moment[GetPaletteIndex(cube.R0, cube.G1, cube.B0, cube.A0)]
                        + moment[GetPaletteIndex(cube.R0, cube.G0, cube.B1, cube.A1)]
                        - moment[GetPaletteIndex(cube.R0, cube.G0, cube.B1, cube.A0)]
                        - moment[GetPaletteIndex(cube.R0, cube.G0, cube.B0, cube.A1)]
                        + moment[GetPaletteIndex(cube.R0, cube.G0, cube.B0, cube.A0)];

                // Green
                case 1:
                    return -moment[GetPaletteIndex(cube.R1, cube.G0, cube.B1, cube.A1)]
                        + moment[GetPaletteIndex(cube.R1, cube.G0, cube.B1, cube.A0)]
                        + moment[GetPaletteIndex(cube.R1, cube.G0, cube.B0, cube.A1)]
                        - moment[GetPaletteIndex(cube.R1, cube.G0, cube.B0, cube.A0)]
                        + moment[GetPaletteIndex(cube.R0, cube.G0, cube.B1, cube.A1)]
                        - moment[GetPaletteIndex(cube.R0, cube.G0, cube.B1, cube.A0)]
                        - moment[GetPaletteIndex(cube.R0, cube.G0, cube.B0, cube.A1)]
                        + moment[GetPaletteIndex(cube.R0, cube.G0, cube.B0, cube.A0)];

                // Blue
                case 2:
                    return -moment[GetPaletteIndex(cube.R1, cube.G1, cube.B0, cube.A1)]
                        + moment[GetPaletteIndex(cube.R1, cube.G1, cube.B0, cube.A0)]
                        + moment[GetPaletteIndex(cube.R1, cube.G0, cube.B0, cube.A1)]
                        - moment[GetPaletteIndex(cube.R1, cube.G0, cube.B0, cube.A0)]
                        + moment[GetPaletteIndex(cube.R0, cube.G1, cube.B0, cube.A1)]
                        - moment[GetPaletteIndex(cube.R0, cube.G1, cube.B0, cube.A0)]
                        - moment[GetPaletteIndex(cube.R0, cube.G0, cube.B0, cube.A1)]
                        + moment[GetPaletteIndex(cube.R0, cube.G0, cube.B0, cube.A0)];

                // Alpha
                case 3:
                    return -moment[GetPaletteIndex(cube.R1, cube.G1, cube.B1, cube.A0)]
                        + moment[GetPaletteIndex(cube.R1, cube.G1, cube.B0, cube.A0)]
                        + moment[GetPaletteIndex(cube.R1, cube.G0, cube.B1, cube.A0)]
                        - moment[GetPaletteIndex(cube.R1, cube.G0, cube.B0, cube.A0)]
                        + moment[GetPaletteIndex(cube.R0, cube.G1, cube.B1, cube.A0)]
                        - moment[GetPaletteIndex(cube.R0, cube.G1, cube.B0, cube.A0)]
                        - moment[GetPaletteIndex(cube.R0, cube.G0, cube.B1, cube.A0)]
                        + moment[GetPaletteIndex(cube.R0, cube.G0, cube.B0, cube.A0)];

                default:
                    throw new ArgumentOutOfRangeException(nameof(direction));
            }
        }

        /// <summary>
        /// Computes remainder of Volume(cube, moment), substituting position for r1, g1, or b1 (depending on direction).
        /// </summary>
        /// <param name="cube">The cube.</param>
        /// <param name="direction">The direction.</param>
        /// <param name="position">The position.</param>
        /// <param name="moment">The moment.</param>
        /// <returns>The result.</returns>
        private static long Top(Box cube, int direction, int position, long[] moment)
        {
            switch (direction)
            {
                // Red
                case 0:
                    return moment[GetPaletteIndex(position, cube.G1, cube.B1, cube.A1)]
                        - moment[GetPaletteIndex(position, cube.G1, cube.B1, cube.A0)]
                        - moment[GetPaletteIndex(position, cube.G1, cube.B0, cube.A1)]
                        + moment[GetPaletteIndex(position, cube.G1, cube.B0, cube.A0)]
                        - moment[GetPaletteIndex(position, cube.G0, cube.B1, cube.A1)]
                        + moment[GetPaletteIndex(position, cube.G0, cube.B1, cube.A0)]
                        + moment[GetPaletteIndex(position, cube.G0, cube.B0, cube.A1)]
                        - moment[GetPaletteIndex(position, cube.G0, cube.B0, cube.A0)];

                // Green
                case 1:
                    return moment[GetPaletteIndex(cube.R1, position, cube.B1, cube.A1)]
                        - moment[GetPaletteIndex(cube.R1, position, cube.B1, cube.A0)]
                        - moment[GetPaletteIndex(cube.R1, position, cube.B0, cube.A1)]
                        + moment[GetPaletteIndex(cube.R1, position, cube.B0, cube.A0)]
                        - moment[GetPaletteIndex(cube.R0, position, cube.B1, cube.A1)]
                        + moment[GetPaletteIndex(cube.R0, position, cube.B1, cube.A0)]
                        + moment[GetPaletteIndex(cube.R0, position, cube.B0, cube.A1)]
                        - moment[GetPaletteIndex(cube.R0, position, cube.B0, cube.A0)];

                // Blue
                case 2:
                    return moment[GetPaletteIndex(cube.R1, cube.G1, position, cube.A1)]
                        - moment[GetPaletteIndex(cube.R1, cube.G1, position, cube.A0)]
                        - moment[GetPaletteIndex(cube.R1, cube.G0, position, cube.A1)]
                        + moment[GetPaletteIndex(cube.R1, cube.G0, position, cube.A0)]
                        - moment[GetPaletteIndex(cube.R0, cube.G1, position, cube.A1)]
                        + moment[GetPaletteIndex(cube.R0, cube.G1, position, cube.A0)]
                        + moment[GetPaletteIndex(cube.R0, cube.G0, position, cube.A1)]
                        - moment[GetPaletteIndex(cube.R0, cube.G0, position, cube.A0)];

                // Alpha
                case 3:
                    return moment[GetPaletteIndex(cube.R1, cube.G1, cube.B1, position)]
                        - moment[GetPaletteIndex(cube.R1, cube.G1, cube.B0, position)]
                        - moment[GetPaletteIndex(cube.R1, cube.G0, cube.B1, position)]
                        + moment[GetPaletteIndex(cube.R1, cube.G0, cube.B0, position)]
                        - moment[GetPaletteIndex(cube.R0, cube.G1, cube.B1, position)]
                        + moment[GetPaletteIndex(cube.R0, cube.G1, cube.B0, position)]
                        + moment[GetPaletteIndex(cube.R0, cube.G0, cube.B1, position)]
                        - moment[GetPaletteIndex(cube.R0, cube.G0, cube.B0, position)];

                default:
                    throw new ArgumentOutOfRangeException(nameof(direction));
            }
        }

        /// <summary>
        /// Clears the tables.
        /// </summary>
        private void Clear()
        {
            Array.Clear(this.vwt, 0, TableLength);
            Array.Clear(this.vmr, 0, TableLength);
            Array.Clear(this.vmg, 0, TableLength);
            Array.Clear(this.vmb, 0, TableLength);
            Array.Clear(this.vma, 0, TableLength);
            Array.Clear(this.m2, 0, TableLength);

            Array.Clear(this.tag, 0, TableLength);
        }

        /// <summary>
        /// Builds a 3-D color histogram of <c>counts, r/g/b, c^2</c>.
        /// </summary>
        /// <param name="pixels">The pixel accessor.</param>
<<<<<<< HEAD
        private void Build3DHistogram<T, TP>(IPixelAccessor<T, TP> pixels)
            where T : IPackedVector<TP>
            where TP : struct
=======
        private void Build3DHistogram(IPixelAccessor<T, TP> pixels)
>>>>>>> 5cd4a755
        {
            for (int y = 0; y < pixels.Height; y++)
            {
                for (int x = 0; x < pixels.Width; x++)
                {
                    // Colors are expected in r->g->b->a format
                    byte[] color = pixels[x, y].ToBytes();

                    byte r = color[0];
                    byte g = color[1];
                    byte b = color[2];
                    byte a = color[3];

                    int inr = r >> (8 - IndexBits);
                    int ing = g >> (8 - IndexBits);
                    int inb = b >> (8 - IndexBits);
                    int ina = a >> (8 - IndexAlphaBits);

                    int ind = GetPaletteIndex(inr + 1, ing + 1, inb + 1, ina + 1);

                    this.vwt[ind]++;
                    this.vmr[ind] += r;
                    this.vmg[ind] += g;
                    this.vmb[ind] += b;
                    this.vma[ind] += a;
                    this.m2[ind] += (r * r) + (g * g) + (b * b) + (a * a);
                }
            }
        }

        /// <summary>
        /// Converts the histogram into moments so that we can rapidly calculate
        /// the sums of the above quantities over any desired box.
        /// </summary>
        private void Get3DMoments()
        {
            long[] volume = new long[IndexCount * IndexAlphaCount];
            long[] volumeR = new long[IndexCount * IndexAlphaCount];
            long[] volumeG = new long[IndexCount * IndexAlphaCount];
            long[] volumeB = new long[IndexCount * IndexAlphaCount];
            long[] volumeA = new long[IndexCount * IndexAlphaCount];
            double[] volume2 = new double[IndexCount * IndexAlphaCount];

            long[] area = new long[IndexAlphaCount];
            long[] areaR = new long[IndexAlphaCount];
            long[] areaG = new long[IndexAlphaCount];
            long[] areaB = new long[IndexAlphaCount];
            long[] areaA = new long[IndexAlphaCount];
            double[] area2 = new double[IndexAlphaCount];

            for (int r = 1; r < IndexCount; r++)
            {
                Array.Clear(volume, 0, IndexCount * IndexAlphaCount);
                Array.Clear(volumeR, 0, IndexCount * IndexAlphaCount);
                Array.Clear(volumeG, 0, IndexCount * IndexAlphaCount);
                Array.Clear(volumeB, 0, IndexCount * IndexAlphaCount);
                Array.Clear(volumeA, 0, IndexCount * IndexAlphaCount);
                Array.Clear(volume2, 0, IndexCount * IndexAlphaCount);

                for (int g = 1; g < IndexCount; g++)
                {
                    Array.Clear(area, 0, IndexAlphaCount);
                    Array.Clear(areaR, 0, IndexAlphaCount);
                    Array.Clear(areaG, 0, IndexAlphaCount);
                    Array.Clear(areaB, 0, IndexAlphaCount);
                    Array.Clear(areaA, 0, IndexAlphaCount);
                    Array.Clear(area2, 0, IndexAlphaCount);

                    for (int b = 1; b < IndexCount; b++)
                    {
                        long line = 0;
                        long lineR = 0;
                        long lineG = 0;
                        long lineB = 0;
                        long lineA = 0;
                        double line2 = 0;

                        for (int a = 1; a < IndexAlphaCount; a++)
                        {
                            int ind1 = GetPaletteIndex(r, g, b, a);

                            line += this.vwt[ind1];
                            lineR += this.vmr[ind1];
                            lineG += this.vmg[ind1];
                            lineB += this.vmb[ind1];
                            lineA += this.vma[ind1];
                            line2 += this.m2[ind1];

                            area[a] += line;
                            areaR[a] += lineR;
                            areaG[a] += lineG;
                            areaB[a] += lineB;
                            areaA[a] += lineA;
                            area2[a] += line2;

                            int inv = (b * IndexAlphaCount) + a;

                            volume[inv] += area[a];
                            volumeR[inv] += areaR[a];
                            volumeG[inv] += areaG[a];
                            volumeB[inv] += areaB[a];
                            volumeA[inv] += areaA[a];
                            volume2[inv] += area2[a];

                            int ind2 = ind1 - GetPaletteIndex(1, 0, 0, 0);

                            this.vwt[ind1] = this.vwt[ind2] + volume[inv];
                            this.vmr[ind1] = this.vmr[ind2] + volumeR[inv];
                            this.vmg[ind1] = this.vmg[ind2] + volumeG[inv];
                            this.vmb[ind1] = this.vmb[ind2] + volumeB[inv];
                            this.vma[ind1] = this.vma[ind2] + volumeA[inv];
                            this.m2[ind1] = this.m2[ind2] + volume2[inv];
                        }
                    }
                }
            }
        }

        /// <summary>
        /// Computes the weighted variance of a box cube.
        /// </summary>
        /// <param name="cube">The cube.</param>
        /// <returns>The <see cref="double"/>.</returns>
        private double Variance(Box cube)
        {
            double dr = Volume(cube, this.vmr);
            double dg = Volume(cube, this.vmg);
            double db = Volume(cube, this.vmb);
            double da = Volume(cube, this.vma);

            double xx =
                this.m2[GetPaletteIndex(cube.R1, cube.G1, cube.B1, cube.A1)]
                - this.m2[GetPaletteIndex(cube.R1, cube.G1, cube.B1, cube.A0)]
                - this.m2[GetPaletteIndex(cube.R1, cube.G1, cube.B0, cube.A1)]
                + this.m2[GetPaletteIndex(cube.R1, cube.G1, cube.B0, cube.A0)]
                - this.m2[GetPaletteIndex(cube.R1, cube.G0, cube.B1, cube.A1)]
                + this.m2[GetPaletteIndex(cube.R1, cube.G0, cube.B1, cube.A0)]
                + this.m2[GetPaletteIndex(cube.R1, cube.G0, cube.B0, cube.A1)]
                - this.m2[GetPaletteIndex(cube.R1, cube.G0, cube.B0, cube.A0)]
                - this.m2[GetPaletteIndex(cube.R0, cube.G1, cube.B1, cube.A1)]
                + this.m2[GetPaletteIndex(cube.R0, cube.G1, cube.B1, cube.A0)]
                + this.m2[GetPaletteIndex(cube.R0, cube.G1, cube.B0, cube.A1)]
                - this.m2[GetPaletteIndex(cube.R0, cube.G1, cube.B0, cube.A0)]
                + this.m2[GetPaletteIndex(cube.R0, cube.G0, cube.B1, cube.A1)]
                - this.m2[GetPaletteIndex(cube.R0, cube.G0, cube.B1, cube.A0)]
                - this.m2[GetPaletteIndex(cube.R0, cube.G0, cube.B0, cube.A1)]
                + this.m2[GetPaletteIndex(cube.R0, cube.G0, cube.B0, cube.A0)];

            return xx - (((dr * dr) + (dg * dg) + (db * db) + (da * da)) / Volume(cube, this.vwt));
        }

        /// <summary>
        /// We want to minimize the sum of the variances of two sub-boxes.
        /// The sum(c^2) terms can be ignored since their sum over both sub-boxes
        /// is the same (the sum for the whole box) no matter where we split.
        /// The remaining terms have a minus sign in the variance formula,
        /// so we drop the minus sign and maximize the sum of the two terms.
        /// </summary>
        /// <param name="cube">The cube.</param>
        /// <param name="direction">The direction.</param>
        /// <param name="first">The first position.</param>
        /// <param name="last">The last position.</param>
        /// <param name="cut">The cutting point.</param>
        /// <param name="wholeR">The whole red.</param>
        /// <param name="wholeG">The whole green.</param>
        /// <param name="wholeB">The whole blue.</param>
        /// <param name="wholeA">The whole alpha.</param>
        /// <param name="wholeW">The whole weight.</param>
        /// <returns>The <see cref="double"/>.</returns>
        private double Maximize(Box cube, int direction, int first, int last, out int cut, double wholeR, double wholeG, double wholeB, double wholeA, double wholeW)
        {
            long baseR = Bottom(cube, direction, this.vmr);
            long baseG = Bottom(cube, direction, this.vmg);
            long baseB = Bottom(cube, direction, this.vmb);
            long baseA = Bottom(cube, direction, this.vma);
            long baseW = Bottom(cube, direction, this.vwt);

            double max = 0.0;
            cut = -1;

            for (int i = first; i < last; i++)
            {
                double halfR = baseR + Top(cube, direction, i, this.vmr);
                double halfG = baseG + Top(cube, direction, i, this.vmg);
                double halfB = baseB + Top(cube, direction, i, this.vmb);
                double halfA = baseA + Top(cube, direction, i, this.vma);
                double halfW = baseW + Top(cube, direction, i, this.vwt);

                double temp;

                if (Math.Abs(halfW) < Epsilon)
                {
                    continue;
                }

                temp = ((halfR * halfR) + (halfG * halfG) + (halfB * halfB) + (halfA * halfA)) / halfW;

                halfR = wholeR - halfR;
                halfG = wholeG - halfG;
                halfB = wholeB - halfB;
                halfA = wholeA - halfA;
                halfW = wholeW - halfW;

                if (Math.Abs(halfW) < Epsilon)
                {
                    continue;
                }

                temp += ((halfR * halfR) + (halfG * halfG) + (halfB * halfB) + (halfA * halfA)) / halfW;

                if (temp > max)
                {
                    max = temp;
                    cut = i;
                }
            }

            return max;
        }

        /// <summary>
        /// Cuts a box.
        /// </summary>
        /// <param name="set1">The first set.</param>
        /// <param name="set2">The second set.</param>
        /// <returns>Returns a value indicating whether the box has been split.</returns>
        private bool Cut(Box set1, Box set2)
        {
            double wholeR = Volume(set1, this.vmr);
            double wholeG = Volume(set1, this.vmg);
            double wholeB = Volume(set1, this.vmb);
            double wholeA = Volume(set1, this.vma);
            double wholeW = Volume(set1, this.vwt);

            int cutr;
            int cutg;
            int cutb;
            int cuta;

            double maxr = this.Maximize(set1, 0, set1.R0 + 1, set1.R1, out cutr, wholeR, wholeG, wholeB, wholeA, wholeW);
            double maxg = this.Maximize(set1, 1, set1.G0 + 1, set1.G1, out cutg, wholeR, wholeG, wholeB, wholeA, wholeW);
            double maxb = this.Maximize(set1, 2, set1.B0 + 1, set1.B1, out cutb, wholeR, wholeG, wholeB, wholeA, wholeW);
            double maxa = this.Maximize(set1, 3, set1.A0 + 1, set1.A1, out cuta, wholeR, wholeG, wholeB, wholeA, wholeW);

            int dir;

            if ((maxr >= maxg) && (maxr >= maxb) && (maxr >= maxa))
            {
                dir = 0;

                if (cutr < 0)
                {
                    return false;
                }
            }
            else if ((maxg >= maxr) && (maxg >= maxb) && (maxg >= maxa))
            {
                dir = 1;
            }
            else if ((maxb >= maxr) && (maxb >= maxg) && (maxb >= maxa))
            {
                dir = 2;
            }
            else
            {
                dir = 3;
            }

            set2.R1 = set1.R1;
            set2.G1 = set1.G1;
            set2.B1 = set1.B1;
            set2.A1 = set1.A1;

            switch (dir)
            {
                // Red
                case 0:
                    set2.R0 = set1.R1 = cutr;
                    set2.G0 = set1.G0;
                    set2.B0 = set1.B0;
                    set2.A0 = set1.A0;
                    break;

                // Green
                case 1:
                    set2.G0 = set1.G1 = cutg;
                    set2.R0 = set1.R0;
                    set2.B0 = set1.B0;
                    set2.A0 = set1.A0;
                    break;

                // Blue
                case 2:
                    set2.B0 = set1.B1 = cutb;
                    set2.R0 = set1.R0;
                    set2.G0 = set1.G0;
                    set2.A0 = set1.A0;
                    break;

                // Alpha
                case 3:
                    set2.A0 = set1.A1 = cuta;
                    set2.R0 = set1.R0;
                    set2.G0 = set1.G0;
                    set2.B0 = set1.B0;
                    break;
            }

            set1.Volume = (set1.R1 - set1.R0) * (set1.G1 - set1.G0) * (set1.B1 - set1.B0) * (set1.A1 - set1.A0);
            set2.Volume = (set2.R1 - set2.R0) * (set2.G1 - set2.G0) * (set2.B1 - set2.B0) * (set2.A1 - set2.A0);

            return true;
        }

        /// <summary>
        /// Marks a color space tag.
        /// </summary>
        /// <param name="cube">The cube.</param>
        /// <param name="label">A label.</param>
        private void Mark(Box cube, byte label)
        {
            for (int r = cube.R0 + 1; r <= cube.R1; r++)
            {
                for (int g = cube.G0 + 1; g <= cube.G1; g++)
                {
                    for (int b = cube.B0 + 1; b <= cube.B1; b++)
                    {
                        for (int a = cube.A0 + 1; a <= cube.A1; a++)
                        {
                            this.tag[GetPaletteIndex(r, g, b, a)] = label;
                        }
                    }
                }
            }
        }

        /// <summary>
        /// Builds the cube.
        /// </summary>
        /// <param name="cube">The cube.</param>
        /// <param name="colorCount">The color count.</param>
        private void BuildCube(out Box[] cube, ref int colorCount)
        {
            cube = new Box[colorCount];
            double[] vv = new double[colorCount];

            for (int i = 0; i < colorCount; i++)
            {
                cube[i] = new Box();
            }

            cube[0].R0 = cube[0].G0 = cube[0].B0 = cube[0].A0 = 0;
            cube[0].R1 = cube[0].G1 = cube[0].B1 = IndexCount - 1;
            cube[0].A1 = IndexAlphaCount - 1;

            int next = 0;

            for (int i = 1; i < colorCount; i++)
            {
                if (this.Cut(cube[next], cube[i]))
                {
                    vv[next] = cube[next].Volume > 1 ? this.Variance(cube[next]) : 0.0;
                    vv[i] = cube[i].Volume > 1 ? this.Variance(cube[i]) : 0.0;
                }
                else
                {
                    vv[next] = 0.0;
                    i--;
                }

                next = 0;

                double temp = vv[0];
                for (int k = 1; k <= i; k++)
                {
                    if (vv[k] > temp)
                    {
                        temp = vv[k];
                        next = k;
                    }
                }

                if (temp <= 0.0)
                {
                    colorCount = i + 1;
                    break;
                }
            }
        }

        /// <summary>
        /// Generates the quantized result.
        /// </summary>
        /// <param name="imagePixels">The image pixels.</param>
        /// <param name="colorCount">The color count.</param>
        /// <param name="cube">The cube.</param>
        /// <returns>The result.</returns>
<<<<<<< HEAD
        private QuantizedImage<T, TP> GenerateResult<T, TP>(IPixelAccessor<T, TP> imagePixels, int colorCount, Box[] cube)
            where T : IPackedVector<TP>
            where TP : struct
=======
        private QuantizedImage<T, TP> GenerateResult(IPixelAccessor<T, TP> imagePixels, int colorCount, Box[] cube)
>>>>>>> 5cd4a755
        {
            List<T> pallette = new List<T>();
            byte[] pixels = new byte[imagePixels.Width * imagePixels.Height];
            int transparentIndex = -1;
            int width = imagePixels.Width;
            int height = imagePixels.Height;

            for (int k = 0; k < colorCount; k++)
            {
                this.Mark(cube[k], (byte)k);

                double weight = Volume(cube[k], this.vwt);

                if (Math.Abs(weight) > Epsilon)
                {
                    byte r = (byte)(Volume(cube[k], this.vmr) / weight);
                    byte g = (byte)(Volume(cube[k], this.vmg) / weight);
                    byte b = (byte)(Volume(cube[k], this.vmb) / weight);
                    byte a = (byte)(Volume(cube[k], this.vma) / weight);

                    T color = default(T);
                    color.PackBytes(r, g, b, a);

                    if (color.Equals(default(T)))
                    {
                        transparentIndex = k;
                    }

                    pallette.Add(color);
                }
                else
                {
                    pallette.Add(default(T));
                    transparentIndex = k;
                }
            }

            Parallel.For(
                0,
                height,
                Bootstrapper.Instance.ParallelOptions,
                y =>
                    {
                        for (int x = 0; x < width; x++)
                        {
                            // Expected order r->g->b->a
                            byte[] color = imagePixels[x, y].ToBytes();
                            int r = color[0] >> (8 - IndexBits);
                            int g = color[1] >> (8 - IndexBits);
                            int b = color[2] >> (8 - IndexBits);
                            int a = color[3] >> (8 - IndexAlphaBits);

                            if (transparentIndex > -1 && color[3] <= this.Threshold)
                            {
                                pixels[(y * width) + x] = (byte)transparentIndex;
                                continue;
                            }

                            int ind = GetPaletteIndex(r + 1, g + 1, b + 1, a + 1);
                            pixels[(y * width) + x] = this.tag[ind];
                        }
                    });

            return new QuantizedImage<T, TP>(width, height, pallette.ToArray(), pixels, transparentIndex);
        }
    }
}<|MERGE_RESOLUTION|>--- conflicted
+++ resolved
@@ -33,7 +33,7 @@
     /// <typeparam name="T">The pixel format.</typeparam>
     /// <typeparam name="TP">The packed format. <example>long, float.</example></typeparam>
     public sealed class WuQuantizer<T, TP> : IQuantizer<T, TP>
-        where T : IPackedVector<TP>, new()
+        where T : IPackedVector<TP>
         where TP : struct
     {
         /// <summary>
@@ -119,13 +119,7 @@
         public byte Threshold { get; set; }
 
         /// <inheritdoc/>
-<<<<<<< HEAD
-        public QuantizedImage<T, TP> Quantize<T, TP>(ImageBase<T, TP> image, int maxColors)
-            where T : IPackedVector<TP>
-            where TP : struct
-=======
         public QuantizedImage<T, TP> Quantize(ImageBase<T, TP> image, int maxColors)
->>>>>>> 5cd4a755
         {
             Guard.NotNull(image, nameof(image));
 
@@ -331,13 +325,7 @@
         /// Builds a 3-D color histogram of <c>counts, r/g/b, c^2</c>.
         /// </summary>
         /// <param name="pixels">The pixel accessor.</param>
-<<<<<<< HEAD
-        private void Build3DHistogram<T, TP>(IPixelAccessor<T, TP> pixels)
-            where T : IPackedVector<TP>
-            where TP : struct
-=======
         private void Build3DHistogram(IPixelAccessor<T, TP> pixels)
->>>>>>> 5cd4a755
         {
             for (int y = 0; y < pixels.Height; y++)
             {
@@ -735,13 +723,7 @@
         /// <param name="colorCount">The color count.</param>
         /// <param name="cube">The cube.</param>
         /// <returns>The result.</returns>
-<<<<<<< HEAD
-        private QuantizedImage<T, TP> GenerateResult<T, TP>(IPixelAccessor<T, TP> imagePixels, int colorCount, Box[] cube)
-            where T : IPackedVector<TP>
-            where TP : struct
-=======
         private QuantizedImage<T, TP> GenerateResult(IPixelAccessor<T, TP> imagePixels, int colorCount, Box[] cube)
->>>>>>> 5cd4a755
         {
             List<T> pallette = new List<T>();
             byte[] pixels = new byte[imagePixels.Width * imagePixels.Height];
