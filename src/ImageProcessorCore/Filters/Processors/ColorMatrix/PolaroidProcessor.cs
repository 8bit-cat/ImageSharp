--- conflicted
+++ resolved
@@ -37,21 +37,12 @@
         protected override void AfterApply(ImageBase<TColor, TPacked> source, Rectangle sourceRectangle)
         {
             TColor packedV = default(TColor);
-<<<<<<< HEAD
-            packedV.PackFromBytes(102, 34, 0, 255); // Very dark orange [Brown tone]
+            packedV.PackFromVector4(new Color(102, 34, 0).ToVector4()); // Very dark orange [Brown tone]
             new VignetteProcessor<TColor, TPacked> { VignetteColor = packedV }.Apply(source, sourceRectangle);
 
             TColor packedG = default(TColor);
-            packedG.PackFromBytes(255, 153, 102, 178); // Light orange
+            packedG.PackFromVector4(new Color(255, 153, 102, 178).ToVector4()); // Light orange
             new GlowProcessor<TColor, TPacked> { GlowColor = packedG, Radius = source.Width / 4F }.Apply(source, sourceRectangle);
-=======
-            packedV.PackFromVector4(new Color(102, 34, 0).ToVector4()); // Very dark orange [Brown tone]
-            new VignetteProcessor<TColor, TPacked> { VignetteColor = packedV }.Apply(target, target, sourceRectangle);
-
-            TColor packedG = default(TColor);
-            packedG.PackFromVector4(new Color(255, 153, 102, 178).ToVector4()); // Light orange
-            new GlowProcessor<TColor, TPacked> { GlowColor = packedG, Radius = target.Width / 4F }.Apply(target, target, sourceRectangle);
->>>>>>> ff4b388b
         }
     }
 }