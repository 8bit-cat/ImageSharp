// Copyright (c) Six Labors and contributors.
// Licensed under the Apache License, Version 2.0.

using System;
using System.Numerics;
using System.Runtime.InteropServices;

namespace SixLabors.ImageSharp.PixelFormats
{
    /// <content>
    /// Provides optimized overrides for bulk operations.
    /// </content>
    public partial struct Rgba32
    {
        /// <summary>
        /// <see cref="PixelOperations{TPixel}"/> implementation optimized for <see cref="Rgba32"/>.
        /// </summary>
        internal partial class PixelOperations : PixelOperations<Rgba32>
        {
            /// <inheritdoc />
            internal override void PackFromScaledVector4(ReadOnlySpan<Vector4> sourceVectors, Span<Rgba32> destinationColors, int count) => this.PackFromVector4(sourceVectors, destinationColors, count);

<<<<<<< HEAD
            /// <inheritdoc />
            internal override void ToScaledVector4(ReadOnlySpan<Rgba32> sourceColors, Span<Vector4> destinationVectors, int count) => this.ToVector4(sourceColors, destinationVectors, count);
=======
                sourceColors = sourceColors.Slice(0, count);
                destinationVectors = destinationVectors.Slice(0, count);

                SimdUtils.BulkConvertByteToNormalizedFloat(
                    MemoryMarshal.Cast<Rgba32, byte>(sourceColors),
                    MemoryMarshal.Cast<Vector4, float>(destinationVectors));
            }
>>>>>>> 90c7153a

            /// <inheritdoc />
            internal override void PackFromVector4(ReadOnlySpan<Vector4> sourceVectors, Span<Rgba32> destinationColors, int count)
            {
                GuardSpans(sourceVectors, nameof(sourceVectors), destinationColors, nameof(destinationColors), count);

                sourceVectors = sourceVectors.Slice(0, count);
                destinationColors = destinationColors.Slice(0, count);

                SimdUtils.BulkConvertNormalizedFloatToByteClampOverflows(
                    MemoryMarshal.Cast<Vector4, float>(sourceVectors),
                    MemoryMarshal.Cast<Rgba32, byte>(destinationColors));
            }

            /// <inheritdoc />
            internal override void ToVector4(ReadOnlySpan<Rgba32> sourceColors, Span<Vector4> destinationVectors, int count)
            {
                Guard.MustBeSizedAtLeast(sourceColors, count, nameof(sourceColors));
                Guard.MustBeSizedAtLeast(destinationVectors, count, nameof(destinationVectors));

                if (count < 256 || !Vector.IsHardwareAccelerated)
                {
                    // Doesn't worth to bother with SIMD:
                    base.ToVector4(sourceColors, destinationVectors, count);
                    return;
                }

                int remainder = count % Vector<uint>.Count;
                int alignedCount = count - remainder;

                if (alignedCount > 0)
                {
                    ToVector4SimdAligned(sourceColors, destinationVectors, alignedCount);
                }

                if (remainder > 0)
                {
                    sourceColors = sourceColors.Slice(alignedCount);
                    destinationVectors = destinationVectors.Slice(alignedCount);
                    base.ToVector4(sourceColors, destinationVectors, remainder);
                }
            }
<<<<<<< HEAD

            /// <summary>
            /// Value type to store <see cref="Rgba32"/>-s unpacked into multiple <see cref="uint"/>-s.
            /// </summary>
            [StructLayout(LayoutKind.Sequential)]
            private struct UnpackedRGBA
            {
                private uint r;

                private uint g;

                private uint b;

                private uint a;

                [MethodImpl(InliningOptions.ShortMethod)]
                public void Load(uint p)
                {
                    this.r = p;
                    this.g = p >> 8;
                    this.b = p >> 16;
                    this.a = p >> 24;
                }
            }
=======
>>>>>>> 90c7153a
        }
    }
}<|MERGE_RESOLUTION|>--- conflicted
+++ resolved
@@ -4,6 +4,7 @@
 using System;
 using System.Numerics;
 using System.Runtime.InteropServices;
+using SixLabors.Memory;
 
 namespace SixLabors.ImageSharp.PixelFormats
 {
@@ -18,12 +19,11 @@
         internal partial class PixelOperations : PixelOperations<Rgba32>
         {
             /// <inheritdoc />
-            internal override void PackFromScaledVector4(ReadOnlySpan<Vector4> sourceVectors, Span<Rgba32> destinationColors, int count) => this.PackFromVector4(sourceVectors, destinationColors, count);
+            internal override void ToVector4(ReadOnlySpan<Rgba32> sourceColors, Span<Vector4> destinationVectors, int count)
+            {
+                Guard.MustBeSizedAtLeast(sourceColors, count, nameof(sourceColors));
+                Guard.MustBeSizedAtLeast(destinationVectors, count, nameof(destinationVectors));
 
-<<<<<<< HEAD
-            /// <inheritdoc />
-            internal override void ToScaledVector4(ReadOnlySpan<Rgba32> sourceColors, Span<Vector4> destinationVectors, int count) => this.ToVector4(sourceColors, destinationVectors, count);
-=======
                 sourceColors = sourceColors.Slice(0, count);
                 destinationVectors = destinationVectors.Slice(0, count);
 
@@ -31,7 +31,6 @@
                     MemoryMarshal.Cast<Rgba32, byte>(sourceColors),
                     MemoryMarshal.Cast<Vector4, float>(destinationVectors));
             }
->>>>>>> 90c7153a
 
             /// <inheritdoc />
             internal override void PackFromVector4(ReadOnlySpan<Vector4> sourceVectors, Span<Rgba32> destinationColors, int count)
@@ -47,60 +46,16 @@
             }
 
             /// <inheritdoc />
-            internal override void ToVector4(ReadOnlySpan<Rgba32> sourceColors, Span<Vector4> destinationVectors, int count)
+            internal override void ToScaledVector4(ReadOnlySpan<Rgba32> sourceColors, Span<Vector4> destinationVectors, int count)
             {
-                Guard.MustBeSizedAtLeast(sourceColors, count, nameof(sourceColors));
-                Guard.MustBeSizedAtLeast(destinationVectors, count, nameof(destinationVectors));
+                this.ToVector4(sourceColors, destinationVectors, count);
+            }
 
-                if (count < 256 || !Vector.IsHardwareAccelerated)
-                {
-                    // Doesn't worth to bother with SIMD:
-                    base.ToVector4(sourceColors, destinationVectors, count);
-                    return;
-                }
-
-                int remainder = count % Vector<uint>.Count;
-                int alignedCount = count - remainder;
-
-                if (alignedCount > 0)
-                {
-                    ToVector4SimdAligned(sourceColors, destinationVectors, alignedCount);
-                }
-
-                if (remainder > 0)
-                {
-                    sourceColors = sourceColors.Slice(alignedCount);
-                    destinationVectors = destinationVectors.Slice(alignedCount);
-                    base.ToVector4(sourceColors, destinationVectors, remainder);
-                }
+            /// <inheritdoc />
+            internal override void PackFromScaledVector4(ReadOnlySpan<Vector4> sourceVectors, Span<Rgba32> destinationColors, int count)
+            {
+                this.PackFromVector4(sourceVectors, destinationColors, count);
             }
-<<<<<<< HEAD
-
-            /// <summary>
-            /// Value type to store <see cref="Rgba32"/>-s unpacked into multiple <see cref="uint"/>-s.
-            /// </summary>
-            [StructLayout(LayoutKind.Sequential)]
-            private struct UnpackedRGBA
-            {
-                private uint r;
-
-                private uint g;
-
-                private uint b;
-
-                private uint a;
-
-                [MethodImpl(InliningOptions.ShortMethod)]
-                public void Load(uint p)
-                {
-                    this.r = p;
-                    this.g = p >> 8;
-                    this.b = p >> 16;
-                    this.a = p >> 24;
-                }
-            }
-=======
->>>>>>> 90c7153a
         }
     }
 }