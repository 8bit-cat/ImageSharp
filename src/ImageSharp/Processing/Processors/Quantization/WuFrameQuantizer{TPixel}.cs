// Copyright (c) Six Labors and contributors.
// Licensed under the Apache License, Version 2.0.

using System;
using System.Buffers;
using System.Numerics;
using System.Runtime.CompilerServices;
using System.Runtime.InteropServices;
using SixLabors.ImageSharp.Advanced;
using SixLabors.ImageSharp.Memory;
using SixLabors.ImageSharp.PixelFormats;

namespace SixLabors.ImageSharp.Processing.Processors.Quantization
{
    /// <summary>
    /// An implementation of Wu's color quantizer with alpha channel.
    /// </summary>
    /// <remarks>
    /// <para>
    /// Based on C Implementation of Xiaolin Wu's Color Quantizer (v. 2)
    /// (see Graphics Gems volume II, pages 126-133)
    /// (<see href="http://www.ece.mcmaster.ca/~xwu/cq.c"/>).
    /// </para>
    /// <para>
    /// This adaptation is based on the excellent JeremyAnsel.ColorQuant by Jérémy Ansel
    /// <see href="https://github.com/JeremyAnsel/JeremyAnsel.ColorQuant"/>
    /// </para>
    /// <para>
    /// Algorithm: Greedy orthogonal bipartition of RGB space for variance minimization aided by inclusion-exclusion tricks.
    /// For speed no nearest neighbor search is done. Slightly better performance can be expected by more sophisticated
    /// but more expensive versions.
    /// </para>
    /// </remarks>
    /// <typeparam name="TPixel">The pixel format.</typeparam>
    internal struct WuFrameQuantizer<TPixel> : IFrameQuantizer<TPixel>
        where TPixel : unmanaged, IPixel<TPixel>
    {
        private readonly MemoryAllocator memoryAllocator;

        // The following two variables determine the amount of bits to preserve when calculating the histogram.
        // Reducing the value of these numbers the granularity of the color maps produced, making it much faster
        // and using much less memory but potentially less accurate. Current results are very good though!

        /// <summary>
        /// The index bits. 6 in original code.
        /// </summary>
        private const int IndexBits = 5;

        /// <summary>
        /// The index alpha bits. 3 in original code.
        /// </summary>
        private const int IndexAlphaBits = 5;

        /// <summary>
        /// The index count.
        /// </summary>
        private const int IndexCount = (1 << IndexBits) + 1;

        /// <summary>
        /// The index alpha count.
        /// </summary>
        private const int IndexAlphaCount = (1 << IndexAlphaBits) + 1;

        /// <summary>
        /// The table length. Now 1185921. originally 2471625.
        /// </summary>
        private const int TableLength = IndexCount * IndexCount * IndexCount * IndexAlphaCount;

<<<<<<< HEAD
        private IMemoryOwner<Moment> moments;
        private IMemoryOwner<byte> tag;
        private IMemoryOwner<TPixel> palette;
        private int colors;
=======
        private IMemoryOwner<Moment> momentsOwner;
        private IMemoryOwner<byte> tagsOwner;
        private IMemoryOwner<TPixel> paletteOwner;
        private ReadOnlyMemory<TPixel> palette;
        private int maxColors;
>>>>>>> 8603d8d8
        private readonly Box[] colorCube;
        private EuclideanPixelMap<TPixel> pixelMap;
        private readonly bool isDithering;
        private bool isDisposed;

        /// <summary>
        /// Initializes a new instance of the <see cref="WuFrameQuantizer{TPixel}"/> struct.
        /// </summary>
        /// <param name="configuration">The configuration which allows altering default behaviour or extending the library.</param>
        /// <param name="options">The quantizer options defining quantization rules.</param>
        [MethodImpl(InliningOptions.ShortMethod)]
        public WuFrameQuantizer(Configuration configuration, QuantizerOptions options)
        {
            Guard.NotNull(configuration, nameof(configuration));
            Guard.NotNull(options, nameof(options));

            this.Configuration = configuration;
            this.Options = options;
<<<<<<< HEAD
            this.colors = this.Options.MaxColors;
            this.memoryAllocator = this.Configuration.MemoryAllocator;
            this.moments = this.memoryAllocator.Allocate<Moment>(TableLength, AllocationOptions.Clean);
            this.tag = this.memoryAllocator.Allocate<byte>(TableLength, AllocationOptions.Clean);
            this.palette = this.memoryAllocator.Allocate<TPixel>(this.colors, AllocationOptions.Clean);
            this.colorCube = new Box[this.colors];
=======
            this.maxColors = this.Options.MaxColors;
            this.memoryAllocator = this.Configuration.MemoryAllocator;
            this.momentsOwner = this.memoryAllocator.Allocate<Moment>(TableLength, AllocationOptions.Clean);
            this.tagsOwner = this.memoryAllocator.Allocate<byte>(TableLength, AllocationOptions.Clean);
            this.paletteOwner = this.memoryAllocator.Allocate<TPixel>(this.maxColors, AllocationOptions.Clean);
            this.palette = default;
            this.colorCube = new Box[this.maxColors];
>>>>>>> 8603d8d8
            this.isDisposed = false;
            this.pixelMap = default;
            this.isDithering = this.isDithering = !(this.Options.Dither is null);
        }

        /// <inheritdoc/>
        public Configuration Configuration { get; }

        /// <inheritdoc/>
        public QuantizerOptions Options { get; }

        /// <inheritdoc/>
<<<<<<< HEAD
        [MethodImpl(InliningOptions.ShortMethod)]
        public readonly QuantizedFrame<TPixel> QuantizeFrame(ImageFrame<TPixel> source, Rectangle bounds)
            => FrameQuantizerExtensions.QuantizeFrame(ref Unsafe.AsRef(this), source, bounds);

        /// <inheritdoc/>
        public ReadOnlySpan<TPixel> BuildPalette(ImageFrame<TPixel> source, Rectangle bounds)
=======
        public ReadOnlyMemory<TPixel> Palette
        {
            get
            {
                FrameQuantizerUtilities.CheckPaletteState(in this.palette);
                return this.palette;
            }
        }

        /// <inheritdoc/>
        public void BuildPalette(ImageFrame<TPixel> source, Rectangle bounds)
>>>>>>> 8603d8d8
        {
            this.Build3DHistogram(source, bounds);
            this.Get3DMoments(this.memoryAllocator);
            this.BuildCube();

<<<<<<< HEAD
            ReadOnlySpan<Moment> momentsSpan = this.moments.GetSpan();
            Span<TPixel> paletteSpan = this.palette.GetSpan();
            for (int k = 0; k < this.colors; k++)
=======
            ReadOnlySpan<Moment> momentsSpan = this.momentsOwner.GetSpan();
            Span<TPixel> paletteSpan = this.paletteOwner.GetSpan();
            for (int k = 0; k < this.maxColors; k++)
>>>>>>> 8603d8d8
            {
                this.Mark(ref this.colorCube[k], (byte)k);

                Moment moment = Volume(ref this.colorCube[k], momentsSpan);

                if (moment.Weight > 0)
                {
                    ref TPixel color = ref paletteSpan[k];
                    color.FromScaledVector4(moment.Normalize());
                }
            }

<<<<<<< HEAD
            paletteSpan = paletteSpan.Slice(0, this.colors);
            this.pixelMap = new EuclideanPixelMap<TPixel>(this.Configuration, this.palette.Memory, paletteSpan.Length);
            return paletteSpan;
        }

        /// <inheritdoc/>
=======
            ReadOnlyMemory<TPixel> result = this.paletteOwner.Memory.Slice(0, this.maxColors);
            this.pixelMap = new EuclideanPixelMap<TPixel>(this.Configuration, result);
            this.palette = result;
        }

        /// <inheritdoc/>
        [MethodImpl(InliningOptions.ShortMethod)]
        public readonly IndexedImageFrame<TPixel> QuantizeFrame(ImageFrame<TPixel> source, Rectangle bounds)
            => FrameQuantizerUtilities.QuantizeFrame(ref Unsafe.AsRef(this), source, bounds);

        /// <inheritdoc/>
>>>>>>> 8603d8d8
        public readonly byte GetQuantizedColor(TPixel color, out TPixel match)
        {
            if (this.isDithering)
            {
                return (byte)this.pixelMap.GetClosestColor(color, out match);
            }

            Rgba32 rgba = default;
            color.ToRgba32(ref rgba);

            int r = rgba.R >> (8 - IndexBits);
            int g = rgba.G >> (8 - IndexBits);
            int b = rgba.B >> (8 - IndexBits);
            int a = rgba.A >> (8 - IndexAlphaBits);

<<<<<<< HEAD
            ReadOnlySpan<byte> tagSpan = this.tag.GetSpan();
            byte index = tagSpan[GetPaletteIndex(r + 1, g + 1, b + 1, a + 1)];
            ref TPixel paletteRef = ref MemoryMarshal.GetReference(this.pixelMap.GetPaletteSpan());
=======
            ReadOnlySpan<byte> tagSpan = this.tagsOwner.GetSpan();
            byte index = tagSpan[GetPaletteIndex(r + 1, g + 1, b + 1, a + 1)];
            ref TPixel paletteRef = ref MemoryMarshal.GetReference(this.pixelMap.Palette.Span);
>>>>>>> 8603d8d8
            match = Unsafe.Add(ref paletteRef, index);
            return index;
        }

        /// <inheritdoc/>
        public void Dispose()
        {
            if (!this.isDisposed)
            {
                this.isDisposed = true;
<<<<<<< HEAD
                this.moments?.Dispose();
                this.tag?.Dispose();
                this.palette?.Dispose();
                this.moments = null;
                this.tag = null;
                this.palette = null;
=======
                this.momentsOwner?.Dispose();
                this.tagsOwner?.Dispose();
                this.paletteOwner?.Dispose();
                this.momentsOwner = null;
                this.tagsOwner = null;
                this.paletteOwner = null;
>>>>>>> 8603d8d8
            }
        }

        /// <summary>
        /// Gets the index of the given color in the palette.
        /// </summary>
        /// <param name="r">The red value.</param>
        /// <param name="g">The green value.</param>
        /// <param name="b">The blue value.</param>
        /// <param name="a">The alpha value.</param>
        /// <returns>The index.</returns>
        [MethodImpl(InliningOptions.ShortMethod)]
        private static int GetPaletteIndex(int r, int g, int b, int a)
        {
            return (r << ((IndexBits * 2) + IndexAlphaBits))
                + (r << (IndexBits + IndexAlphaBits + 1))
                + (g << (IndexBits + IndexAlphaBits))
                + (r << (IndexBits * 2))
                + (r << (IndexBits + 1))
                + (g << IndexBits)
                + ((r + g + b) << IndexAlphaBits)
                + r + g + b + a;
        }

        /// <summary>
        /// Computes sum over a box of any given statistic.
        /// </summary>
        /// <param name="cube">The cube.</param>
        /// <param name="moments">The moment.</param>
        /// <returns>The result.</returns>
        private static Moment Volume(ref Box cube, ReadOnlySpan<Moment> moments)
        {
            return moments[GetPaletteIndex(cube.RMax, cube.GMax, cube.BMax, cube.AMax)]
                 - moments[GetPaletteIndex(cube.RMax, cube.GMax, cube.BMax, cube.AMin)]
                 - moments[GetPaletteIndex(cube.RMax, cube.GMax, cube.BMin, cube.AMax)]
                 + moments[GetPaletteIndex(cube.RMax, cube.GMax, cube.BMin, cube.AMin)]
                 - moments[GetPaletteIndex(cube.RMax, cube.GMin, cube.BMax, cube.AMax)]
                 + moments[GetPaletteIndex(cube.RMax, cube.GMin, cube.BMax, cube.AMin)]
                 + moments[GetPaletteIndex(cube.RMax, cube.GMin, cube.BMin, cube.AMax)]
                 - moments[GetPaletteIndex(cube.RMax, cube.GMin, cube.BMin, cube.AMin)]
                 - moments[GetPaletteIndex(cube.RMin, cube.GMax, cube.BMax, cube.AMax)]
                 + moments[GetPaletteIndex(cube.RMin, cube.GMax, cube.BMax, cube.AMin)]
                 + moments[GetPaletteIndex(cube.RMin, cube.GMax, cube.BMin, cube.AMax)]
                 - moments[GetPaletteIndex(cube.RMin, cube.GMax, cube.BMin, cube.AMin)]
                 + moments[GetPaletteIndex(cube.RMin, cube.GMin, cube.BMax, cube.AMax)]
                 - moments[GetPaletteIndex(cube.RMin, cube.GMin, cube.BMax, cube.AMin)]
                 - moments[GetPaletteIndex(cube.RMin, cube.GMin, cube.BMin, cube.AMax)]
                 + moments[GetPaletteIndex(cube.RMin, cube.GMin, cube.BMin, cube.AMin)];
        }

        /// <summary>
        /// Computes part of Volume(cube, moment) that doesn't depend on RMax, GMax, BMax, or AMax (depending on direction).
        /// </summary>
        /// <param name="cube">The cube.</param>
        /// <param name="direction">The direction.</param>
        /// <param name="moments">The moment.</param>
        /// <returns>The result.</returns>
        private static Moment Bottom(ref Box cube, int direction, ReadOnlySpan<Moment> moments)
        {
            switch (direction)
            {
                // Red
                case 3:
                    return -moments[GetPaletteIndex(cube.RMin, cube.GMax, cube.BMax, cube.AMax)]
                         + moments[GetPaletteIndex(cube.RMin, cube.GMax, cube.BMax, cube.AMin)]
                         + moments[GetPaletteIndex(cube.RMin, cube.GMax, cube.BMin, cube.AMax)]
                         - moments[GetPaletteIndex(cube.RMin, cube.GMax, cube.BMin, cube.AMin)]
                         + moments[GetPaletteIndex(cube.RMin, cube.GMin, cube.BMax, cube.AMax)]
                         - moments[GetPaletteIndex(cube.RMin, cube.GMin, cube.BMax, cube.AMin)]
                         - moments[GetPaletteIndex(cube.RMin, cube.GMin, cube.BMin, cube.AMax)]
                         + moments[GetPaletteIndex(cube.RMin, cube.GMin, cube.BMin, cube.AMin)];

                // Green
                case 2:
                    return -moments[GetPaletteIndex(cube.RMax, cube.GMin, cube.BMax, cube.AMax)]
                         + moments[GetPaletteIndex(cube.RMax, cube.GMin, cube.BMax, cube.AMin)]
                         + moments[GetPaletteIndex(cube.RMax, cube.GMin, cube.BMin, cube.AMax)]
                         - moments[GetPaletteIndex(cube.RMax, cube.GMin, cube.BMin, cube.AMin)]
                         + moments[GetPaletteIndex(cube.RMin, cube.GMin, cube.BMax, cube.AMax)]
                         - moments[GetPaletteIndex(cube.RMin, cube.GMin, cube.BMax, cube.AMin)]
                         - moments[GetPaletteIndex(cube.RMin, cube.GMin, cube.BMin, cube.AMax)]
                         + moments[GetPaletteIndex(cube.RMin, cube.GMin, cube.BMin, cube.AMin)];

                // Blue
                case 1:
                    return -moments[GetPaletteIndex(cube.RMax, cube.GMax, cube.BMin, cube.AMax)]
                         + moments[GetPaletteIndex(cube.RMax, cube.GMax, cube.BMin, cube.AMin)]
                         + moments[GetPaletteIndex(cube.RMax, cube.GMin, cube.BMin, cube.AMax)]
                         - moments[GetPaletteIndex(cube.RMax, cube.GMin, cube.BMin, cube.AMin)]
                         + moments[GetPaletteIndex(cube.RMin, cube.GMax, cube.BMin, cube.AMax)]
                         - moments[GetPaletteIndex(cube.RMin, cube.GMax, cube.BMin, cube.AMin)]
                         - moments[GetPaletteIndex(cube.RMin, cube.GMin, cube.BMin, cube.AMax)]
                         + moments[GetPaletteIndex(cube.RMin, cube.GMin, cube.BMin, cube.AMin)];

                // Alpha
                case 0:
                    return -moments[GetPaletteIndex(cube.RMax, cube.GMax, cube.BMax, cube.AMin)]
                         + moments[GetPaletteIndex(cube.RMax, cube.GMax, cube.BMin, cube.AMin)]
                         + moments[GetPaletteIndex(cube.RMax, cube.GMin, cube.BMax, cube.AMin)]
                         - moments[GetPaletteIndex(cube.RMax, cube.GMin, cube.BMin, cube.AMin)]
                         + moments[GetPaletteIndex(cube.RMin, cube.GMax, cube.BMax, cube.AMin)]
                         - moments[GetPaletteIndex(cube.RMin, cube.GMax, cube.BMin, cube.AMin)]
                         - moments[GetPaletteIndex(cube.RMin, cube.GMin, cube.BMax, cube.AMin)]
                         + moments[GetPaletteIndex(cube.RMin, cube.GMin, cube.BMin, cube.AMin)];

                default:
                    throw new ArgumentOutOfRangeException(nameof(direction));
            }
        }

        /// <summary>
        /// Computes remainder of Volume(cube, moment), substituting position for RMax, GMax, BMax, or AMax (depending on direction).
        /// </summary>
        /// <param name="cube">The cube.</param>
        /// <param name="direction">The direction.</param>
        /// <param name="position">The position.</param>
        /// <param name="moments">The moment.</param>
        /// <returns>The result.</returns>
        private static Moment Top(ref Box cube, int direction, int position, ReadOnlySpan<Moment> moments)
        {
            switch (direction)
            {
                // Red
                case 3:
                    return moments[GetPaletteIndex(position, cube.GMax, cube.BMax, cube.AMax)]
                         - moments[GetPaletteIndex(position, cube.GMax, cube.BMax, cube.AMin)]
                         - moments[GetPaletteIndex(position, cube.GMax, cube.BMin, cube.AMax)]
                         + moments[GetPaletteIndex(position, cube.GMax, cube.BMin, cube.AMin)]
                         - moments[GetPaletteIndex(position, cube.GMin, cube.BMax, cube.AMax)]
                         + moments[GetPaletteIndex(position, cube.GMin, cube.BMax, cube.AMin)]
                         + moments[GetPaletteIndex(position, cube.GMin, cube.BMin, cube.AMax)]
                         - moments[GetPaletteIndex(position, cube.GMin, cube.BMin, cube.AMin)];

                // Green
                case 2:
                    return moments[GetPaletteIndex(cube.RMax, position, cube.BMax, cube.AMax)]
                         - moments[GetPaletteIndex(cube.RMax, position, cube.BMax, cube.AMin)]
                         - moments[GetPaletteIndex(cube.RMax, position, cube.BMin, cube.AMax)]
                         + moments[GetPaletteIndex(cube.RMax, position, cube.BMin, cube.AMin)]
                         - moments[GetPaletteIndex(cube.RMin, position, cube.BMax, cube.AMax)]
                         + moments[GetPaletteIndex(cube.RMin, position, cube.BMax, cube.AMin)]
                         + moments[GetPaletteIndex(cube.RMin, position, cube.BMin, cube.AMax)]
                         - moments[GetPaletteIndex(cube.RMin, position, cube.BMin, cube.AMin)];

                // Blue
                case 1:
                    return moments[GetPaletteIndex(cube.RMax, cube.GMax, position, cube.AMax)]
                         - moments[GetPaletteIndex(cube.RMax, cube.GMax, position, cube.AMin)]
                         - moments[GetPaletteIndex(cube.RMax, cube.GMin, position, cube.AMax)]
                         + moments[GetPaletteIndex(cube.RMax, cube.GMin, position, cube.AMin)]
                         - moments[GetPaletteIndex(cube.RMin, cube.GMax, position, cube.AMax)]
                         + moments[GetPaletteIndex(cube.RMin, cube.GMax, position, cube.AMin)]
                         + moments[GetPaletteIndex(cube.RMin, cube.GMin, position, cube.AMax)]
                         - moments[GetPaletteIndex(cube.RMin, cube.GMin, position, cube.AMin)];

                // Alpha
                case 0:
                    return moments[GetPaletteIndex(cube.RMax, cube.GMax, cube.BMax, position)]
                         - moments[GetPaletteIndex(cube.RMax, cube.GMax, cube.BMin, position)]
                         - moments[GetPaletteIndex(cube.RMax, cube.GMin, cube.BMax, position)]
                         + moments[GetPaletteIndex(cube.RMax, cube.GMin, cube.BMin, position)]
                         - moments[GetPaletteIndex(cube.RMin, cube.GMax, cube.BMax, position)]
                         + moments[GetPaletteIndex(cube.RMin, cube.GMax, cube.BMin, position)]
                         + moments[GetPaletteIndex(cube.RMin, cube.GMin, cube.BMax, position)]
                         - moments[GetPaletteIndex(cube.RMin, cube.GMin, cube.BMin, position)];

                default:
                    throw new ArgumentOutOfRangeException(nameof(direction));
            }
        }

        /// <summary>
        /// Builds a 3-D color histogram of <c>counts, r/g/b, c^2</c>.
        /// </summary>
        /// <param name="source">The source data.</param>
        /// <param name="bounds">The bounds within the source image to quantize.</param>
        private void Build3DHistogram(ImageFrame<TPixel> source, Rectangle bounds)
        {
            Span<Moment> momentSpan = this.momentsOwner.GetSpan();

            // Build up the 3-D color histogram
            using IMemoryOwner<Rgba32> buffer = this.memoryAllocator.Allocate<Rgba32>(bounds.Width);
            Span<Rgba32> bufferSpan = buffer.GetSpan();

            for (int y = bounds.Top; y < bounds.Bottom; y++)
            {
                Span<TPixel> row = source.GetPixelRowSpan(y).Slice(bounds.Left, bounds.Width);
                PixelOperations<TPixel>.Instance.ToRgba32(this.Configuration, row, bufferSpan);

                for (int x = 0; x < bufferSpan.Length; x++)
                {
                    Rgba32 rgba = bufferSpan[x];

                    int r = (rgba.R >> (8 - IndexBits)) + 1;
                    int g = (rgba.G >> (8 - IndexBits)) + 1;
                    int b = (rgba.B >> (8 - IndexBits)) + 1;
                    int a = (rgba.A >> (8 - IndexAlphaBits)) + 1;

                    momentSpan[GetPaletteIndex(r, g, b, a)] += rgba;
                }
            }
        }

        /// <summary>
        /// Converts the histogram into moments so that we can rapidly calculate the sums of the above quantities over any desired box.
        /// </summary>
        /// <param name="allocator">The memory allocator used for allocating buffers.</param>
        private void Get3DMoments(MemoryAllocator allocator)
        {
            using IMemoryOwner<Moment> volume = allocator.Allocate<Moment>(IndexCount * IndexAlphaCount);
            using IMemoryOwner<Moment> area = allocator.Allocate<Moment>(IndexAlphaCount);

            Span<Moment> momentSpan = this.momentsOwner.GetSpan();
            Span<Moment> volumeSpan = volume.GetSpan();
            Span<Moment> areaSpan = area.GetSpan();
            int baseIndex = GetPaletteIndex(1, 0, 0, 0);

            for (int r = 1; r < IndexCount; r++)
            {
                volumeSpan.Clear();

                for (int g = 1; g < IndexCount; g++)
                {
                    areaSpan.Clear();

                    for (int b = 1; b < IndexCount; b++)
                    {
                        Moment line = default;

                        for (int a = 1; a < IndexAlphaCount; a++)
                        {
                            int ind1 = GetPaletteIndex(r, g, b, a);
                            line += momentSpan[ind1];

                            areaSpan[a] += line;

                            int inv = (b * IndexAlphaCount) + a;
                            volumeSpan[inv] += areaSpan[a];

                            int ind2 = ind1 - baseIndex;
                            momentSpan[ind1] = momentSpan[ind2] + volumeSpan[inv];
                        }
                    }
                }
            }
        }

        /// <summary>
        /// Computes the weighted variance of a box cube.
        /// </summary>
        /// <param name="cube">The cube.</param>
        /// <returns>The <see cref="float"/>.</returns>
        private double Variance(ref Box cube)
        {
            ReadOnlySpan<Moment> momentSpan = this.momentsOwner.GetSpan();

            Moment volume = Volume(ref cube, momentSpan);
            Moment variance =
                  momentSpan[GetPaletteIndex(cube.RMax, cube.GMax, cube.BMax, cube.AMax)]
                - momentSpan[GetPaletteIndex(cube.RMax, cube.GMax, cube.BMax, cube.AMin)]
                - momentSpan[GetPaletteIndex(cube.RMax, cube.GMax, cube.BMin, cube.AMax)]
                + momentSpan[GetPaletteIndex(cube.RMax, cube.GMax, cube.BMin, cube.AMin)]
                - momentSpan[GetPaletteIndex(cube.RMax, cube.GMin, cube.BMax, cube.AMax)]
                + momentSpan[GetPaletteIndex(cube.RMax, cube.GMin, cube.BMax, cube.AMin)]
                + momentSpan[GetPaletteIndex(cube.RMax, cube.GMin, cube.BMin, cube.AMax)]
                - momentSpan[GetPaletteIndex(cube.RMax, cube.GMin, cube.BMin, cube.AMin)]
                - momentSpan[GetPaletteIndex(cube.RMin, cube.GMax, cube.BMax, cube.AMax)]
                + momentSpan[GetPaletteIndex(cube.RMin, cube.GMax, cube.BMax, cube.AMin)]
                + momentSpan[GetPaletteIndex(cube.RMin, cube.GMax, cube.BMin, cube.AMax)]
                - momentSpan[GetPaletteIndex(cube.RMin, cube.GMax, cube.BMin, cube.AMin)]
                + momentSpan[GetPaletteIndex(cube.RMin, cube.GMin, cube.BMax, cube.AMax)]
                - momentSpan[GetPaletteIndex(cube.RMin, cube.GMin, cube.BMax, cube.AMin)]
                - momentSpan[GetPaletteIndex(cube.RMin, cube.GMin, cube.BMin, cube.AMax)]
                + momentSpan[GetPaletteIndex(cube.RMin, cube.GMin, cube.BMin, cube.AMin)];

            var vector = new Vector4(volume.R, volume.G, volume.B, volume.A);
            return variance.Moment2 - (Vector4.Dot(vector, vector) / volume.Weight);
        }

        /// <summary>
        /// We want to minimize the sum of the variances of two sub-boxes.
        /// The sum(c^2) terms can be ignored since their sum over both sub-boxes
        /// is the same (the sum for the whole box) no matter where we split.
        /// The remaining terms have a minus sign in the variance formula,
        /// so we drop the minus sign and maximize the sum of the two terms.
        /// </summary>
        /// <param name="cube">The cube.</param>
        /// <param name="direction">The direction.</param>
        /// <param name="first">The first position.</param>
        /// <param name="last">The last position.</param>
        /// <param name="cut">The cutting point.</param>
        /// <param name="whole">The whole moment.</param>
        /// <returns>The <see cref="float"/>.</returns>
        private float Maximize(ref Box cube, int direction, int first, int last, out int cut, Moment whole)
        {
            ReadOnlySpan<Moment> momentSpan = this.momentsOwner.GetSpan();
            Moment bottom = Bottom(ref cube, direction, momentSpan);

            float max = 0F;
            cut = -1;

            for (int i = first; i < last; i++)
            {
                Moment half = bottom + Top(ref cube, direction, i, momentSpan);

                if (half.Weight == 0)
                {
                    continue;
                }

                var vector = new Vector4(half.R, half.G, half.B, half.A);
                float temp = Vector4.Dot(vector, vector) / half.Weight;

                half = whole - half;

                if (half.Weight == 0)
                {
                    continue;
                }

                vector = new Vector4(half.R, half.G, half.B, half.A);
                temp += Vector4.Dot(vector, vector) / half.Weight;

                if (temp > max)
                {
                    max = temp;
                    cut = i;
                }
            }

            return max;
        }

        /// <summary>
        /// Cuts a box.
        /// </summary>
        /// <param name="set1">The first set.</param>
        /// <param name="set2">The second set.</param>
        /// <returns>Returns a value indicating whether the box has been split.</returns>
        private bool Cut(ref Box set1, ref Box set2)
        {
            ReadOnlySpan<Moment> momentSpan = this.momentsOwner.GetSpan();
            Moment whole = Volume(ref set1, momentSpan);

            float maxR = this.Maximize(ref set1, 3, set1.RMin + 1, set1.RMax, out int cutR, whole);
            float maxG = this.Maximize(ref set1, 2, set1.GMin + 1, set1.GMax, out int cutG, whole);
            float maxB = this.Maximize(ref set1, 1, set1.BMin + 1, set1.BMax, out int cutB, whole);
            float maxA = this.Maximize(ref set1, 0, set1.AMin + 1, set1.AMax, out int cutA, whole);

            int dir;

            if ((maxR >= maxG) && (maxR >= maxB) && (maxR >= maxA))
            {
                dir = 3;

                if (cutR < 0)
                {
                    return false;
                }
            }
            else if ((maxG >= maxR) && (maxG >= maxB) && (maxG >= maxA))
            {
                dir = 2;
            }
            else if ((maxB >= maxR) && (maxB >= maxG) && (maxB >= maxA))
            {
                dir = 1;
            }
            else
            {
                dir = 0;
            }

            set2.RMax = set1.RMax;
            set2.GMax = set1.GMax;
            set2.BMax = set1.BMax;
            set2.AMax = set1.AMax;

            switch (dir)
            {
                // Red
                case 3:
                    set2.RMin = set1.RMax = cutR;
                    set2.GMin = set1.GMin;
                    set2.BMin = set1.BMin;
                    set2.AMin = set1.AMin;
                    break;

                // Green
                case 2:
                    set2.GMin = set1.GMax = cutG;
                    set2.RMin = set1.RMin;
                    set2.BMin = set1.BMin;
                    set2.AMin = set1.AMin;
                    break;

                // Blue
                case 1:
                    set2.BMin = set1.BMax = cutB;
                    set2.RMin = set1.RMin;
                    set2.GMin = set1.GMin;
                    set2.AMin = set1.AMin;
                    break;

                // Alpha
                case 0:
                    set2.AMin = set1.AMax = cutA;
                    set2.RMin = set1.RMin;
                    set2.GMin = set1.GMin;
                    set2.BMin = set1.BMin;
                    break;
            }

            set1.Volume = (set1.RMax - set1.RMin) * (set1.GMax - set1.GMin) * (set1.BMax - set1.BMin) * (set1.AMax - set1.AMin);
            set2.Volume = (set2.RMax - set2.RMin) * (set2.GMax - set2.GMin) * (set2.BMax - set2.BMin) * (set2.AMax - set2.AMin);

            return true;
        }

        /// <summary>
        /// Marks a color space tag.
        /// </summary>
        /// <param name="cube">The cube.</param>
        /// <param name="label">A label.</param>
        private void Mark(ref Box cube, byte label)
        {
            Span<byte> tagSpan = this.tagsOwner.GetSpan();

            for (int r = cube.RMin + 1; r <= cube.RMax; r++)
            {
                for (int g = cube.GMin + 1; g <= cube.GMax; g++)
                {
                    for (int b = cube.BMin + 1; b <= cube.BMax; b++)
                    {
                        for (int a = cube.AMin + 1; a <= cube.AMax; a++)
                        {
                            tagSpan[GetPaletteIndex(r, g, b, a)] = label;
                        }
                    }
                }
            }
        }

        /// <summary>
        /// Builds the cube.
        /// </summary>
        private void BuildCube()
        {
            // Store the volume variance.
            using IMemoryOwner<double> vvOwner = this.Configuration.MemoryAllocator.Allocate<double>(this.maxColors);
            Span<double> vv = vvOwner.GetSpan();

            ref Box cube = ref this.colorCube[0];
            cube.RMin = cube.GMin = cube.BMin = cube.AMin = 0;
            cube.RMax = cube.GMax = cube.BMax = IndexCount - 1;
            cube.AMax = IndexAlphaCount - 1;

            int next = 0;

            for (int i = 1; i < this.maxColors; i++)
            {
                ref Box nextCube = ref this.colorCube[next];
                ref Box currentCube = ref this.colorCube[i];
                if (this.Cut(ref nextCube, ref currentCube))
                {
                    vv[next] = nextCube.Volume > 1 ? this.Variance(ref nextCube) : 0D;
                    vv[i] = currentCube.Volume > 1 ? this.Variance(ref currentCube) : 0D;
                }
                else
                {
                    vv[next] = 0D;
                    i--;
                }

                next = 0;

                double temp = vv[0];
                for (int k = 1; k <= i; k++)
                {
                    if (vv[k] > temp)
                    {
                        temp = vv[k];
                        next = k;
                    }
                }

                if (temp <= 0D)
                {
                    this.maxColors = i + 1;
                    break;
                }
            }
        }

        private struct Moment
        {
            /// <summary>
            /// Moment of <c>r*P(c)</c>.
            /// </summary>
            public long R;

            /// <summary>
            /// Moment of <c>g*P(c)</c>.
            /// </summary>
            public long G;

            /// <summary>
            /// Moment of <c>b*P(c)</c>.
            /// </summary>
            public long B;

            /// <summary>
            /// Moment of <c>a*P(c)</c>.
            /// </summary>
            public long A;

            /// <summary>
            /// Moment of <c>P(c)</c>.
            /// </summary>
            public long Weight;

            /// <summary>
            /// Moment of <c>c^2*P(c)</c>.
            /// </summary>
            public double Moment2;

            [MethodImpl(InliningOptions.ShortMethod)]
            public static Moment operator +(Moment x, Moment y)
            {
                x.R += y.R;
                x.G += y.G;
                x.B += y.B;
                x.A += y.A;
                x.Weight += y.Weight;
                x.Moment2 += y.Moment2;
                return x;
            }

            [MethodImpl(InliningOptions.ShortMethod)]
            public static Moment operator -(Moment x, Moment y)
            {
                x.R -= y.R;
                x.G -= y.G;
                x.B -= y.B;
                x.A -= y.A;
                x.Weight -= y.Weight;
                x.Moment2 -= y.Moment2;
                return x;
            }

            [MethodImpl(InliningOptions.ShortMethod)]
            public static Moment operator -(Moment x)
            {
                x.R = -x.R;
                x.G = -x.G;
                x.B = -x.B;
                x.A = -x.A;
                x.Weight = -x.Weight;
                x.Moment2 = -x.Moment2;
                return x;
            }

            [MethodImpl(InliningOptions.ShortMethod)]
            public static Moment operator +(Moment x, Rgba32 y)
            {
                x.R += y.R;
                x.G += y.G;
                x.B += y.B;
                x.A += y.A;
                x.Weight++;

                var vector = new Vector4(y.R, y.G, y.B, y.A);
                x.Moment2 += Vector4.Dot(vector, vector);

                return x;
            }

            [MethodImpl(InliningOptions.ShortMethod)]
            public readonly Vector4 Normalize()
                => new Vector4(this.R, this.G, this.B, this.A) / this.Weight / 255F;
        }

        /// <summary>
        /// Represents a box color cube.
        /// </summary>
        private struct Box : IEquatable<Box>
        {
            /// <summary>
            /// Gets or sets the min red value, exclusive.
            /// </summary>
            public int RMin;

            /// <summary>
            /// Gets or sets the max red value, inclusive.
            /// </summary>
            public int RMax;

            /// <summary>
            /// Gets or sets the min green value, exclusive.
            /// </summary>
            public int GMin;

            /// <summary>
            /// Gets or sets the max green value, inclusive.
            /// </summary>
            public int GMax;

            /// <summary>
            /// Gets or sets the min blue value, exclusive.
            /// </summary>
            public int BMin;

            /// <summary>
            /// Gets or sets the max blue value, inclusive.
            /// </summary>
            public int BMax;

            /// <summary>
            /// Gets or sets the min alpha value, exclusive.
            /// </summary>
            public int AMin;

            /// <summary>
            /// Gets or sets the max alpha value, inclusive.
            /// </summary>
            public int AMax;

            /// <summary>
            /// Gets or sets the volume.
            /// </summary>
            public int Volume;

            /// <inheritdoc/>
            public readonly override bool Equals(object obj)
                => obj is Box box
                && this.Equals(box);

            /// <inheritdoc/>
            public readonly bool Equals(Box other) =>
                this.RMin == other.RMin
                && this.RMax == other.RMax
                && this.GMin == other.GMin
                && this.GMax == other.GMax
                && this.BMin == other.BMin
                && this.BMax == other.BMax
                && this.AMin == other.AMin
                && this.AMax == other.AMax
                && this.Volume == other.Volume;

            /// <inheritdoc/>
            public readonly override int GetHashCode()
            {
                HashCode hash = default;
                hash.Add(this.RMin);
                hash.Add(this.RMax);
                hash.Add(this.GMin);
                hash.Add(this.GMax);
                hash.Add(this.BMin);
                hash.Add(this.BMax);
                hash.Add(this.AMin);
                hash.Add(this.AMax);
                hash.Add(this.Volume);
                return hash.ToHashCode();
            }
        }
    }
}<|MERGE_RESOLUTION|>--- conflicted
+++ resolved
@@ -66,18 +66,11 @@
         /// </summary>
         private const int TableLength = IndexCount * IndexCount * IndexCount * IndexAlphaCount;
 
-<<<<<<< HEAD
-        private IMemoryOwner<Moment> moments;
-        private IMemoryOwner<byte> tag;
-        private IMemoryOwner<TPixel> palette;
-        private int colors;
-=======
         private IMemoryOwner<Moment> momentsOwner;
         private IMemoryOwner<byte> tagsOwner;
         private IMemoryOwner<TPixel> paletteOwner;
         private ReadOnlyMemory<TPixel> palette;
         private int maxColors;
->>>>>>> 8603d8d8
         private readonly Box[] colorCube;
         private EuclideanPixelMap<TPixel> pixelMap;
         private readonly bool isDithering;
@@ -96,14 +89,6 @@
 
             this.Configuration = configuration;
             this.Options = options;
-<<<<<<< HEAD
-            this.colors = this.Options.MaxColors;
-            this.memoryAllocator = this.Configuration.MemoryAllocator;
-            this.moments = this.memoryAllocator.Allocate<Moment>(TableLength, AllocationOptions.Clean);
-            this.tag = this.memoryAllocator.Allocate<byte>(TableLength, AllocationOptions.Clean);
-            this.palette = this.memoryAllocator.Allocate<TPixel>(this.colors, AllocationOptions.Clean);
-            this.colorCube = new Box[this.colors];
-=======
             this.maxColors = this.Options.MaxColors;
             this.memoryAllocator = this.Configuration.MemoryAllocator;
             this.momentsOwner = this.memoryAllocator.Allocate<Moment>(TableLength, AllocationOptions.Clean);
@@ -111,7 +96,6 @@
             this.paletteOwner = this.memoryAllocator.Allocate<TPixel>(this.maxColors, AllocationOptions.Clean);
             this.palette = default;
             this.colorCube = new Box[this.maxColors];
->>>>>>> 8603d8d8
             this.isDisposed = false;
             this.pixelMap = default;
             this.isDithering = this.isDithering = !(this.Options.Dither is null);
@@ -124,14 +108,6 @@
         public QuantizerOptions Options { get; }
 
         /// <inheritdoc/>
-<<<<<<< HEAD
-        [MethodImpl(InliningOptions.ShortMethod)]
-        public readonly QuantizedFrame<TPixel> QuantizeFrame(ImageFrame<TPixel> source, Rectangle bounds)
-            => FrameQuantizerExtensions.QuantizeFrame(ref Unsafe.AsRef(this), source, bounds);
-
-        /// <inheritdoc/>
-        public ReadOnlySpan<TPixel> BuildPalette(ImageFrame<TPixel> source, Rectangle bounds)
-=======
         public ReadOnlyMemory<TPixel> Palette
         {
             get
@@ -143,21 +119,14 @@
 
         /// <inheritdoc/>
         public void BuildPalette(ImageFrame<TPixel> source, Rectangle bounds)
->>>>>>> 8603d8d8
         {
             this.Build3DHistogram(source, bounds);
             this.Get3DMoments(this.memoryAllocator);
             this.BuildCube();
 
-<<<<<<< HEAD
-            ReadOnlySpan<Moment> momentsSpan = this.moments.GetSpan();
-            Span<TPixel> paletteSpan = this.palette.GetSpan();
-            for (int k = 0; k < this.colors; k++)
-=======
             ReadOnlySpan<Moment> momentsSpan = this.momentsOwner.GetSpan();
             Span<TPixel> paletteSpan = this.paletteOwner.GetSpan();
             for (int k = 0; k < this.maxColors; k++)
->>>>>>> 8603d8d8
             {
                 this.Mark(ref this.colorCube[k], (byte)k);
 
@@ -170,14 +139,6 @@
                 }
             }
 
-<<<<<<< HEAD
-            paletteSpan = paletteSpan.Slice(0, this.colors);
-            this.pixelMap = new EuclideanPixelMap<TPixel>(this.Configuration, this.palette.Memory, paletteSpan.Length);
-            return paletteSpan;
-        }
-
-        /// <inheritdoc/>
-=======
             ReadOnlyMemory<TPixel> result = this.paletteOwner.Memory.Slice(0, this.maxColors);
             this.pixelMap = new EuclideanPixelMap<TPixel>(this.Configuration, result);
             this.palette = result;
@@ -189,7 +150,6 @@
             => FrameQuantizerUtilities.QuantizeFrame(ref Unsafe.AsRef(this), source, bounds);
 
         /// <inheritdoc/>
->>>>>>> 8603d8d8
         public readonly byte GetQuantizedColor(TPixel color, out TPixel match)
         {
             if (this.isDithering)
@@ -205,15 +165,9 @@
             int b = rgba.B >> (8 - IndexBits);
             int a = rgba.A >> (8 - IndexAlphaBits);
 
-<<<<<<< HEAD
-            ReadOnlySpan<byte> tagSpan = this.tag.GetSpan();
-            byte index = tagSpan[GetPaletteIndex(r + 1, g + 1, b + 1, a + 1)];
-            ref TPixel paletteRef = ref MemoryMarshal.GetReference(this.pixelMap.GetPaletteSpan());
-=======
             ReadOnlySpan<byte> tagSpan = this.tagsOwner.GetSpan();
             byte index = tagSpan[GetPaletteIndex(r + 1, g + 1, b + 1, a + 1)];
             ref TPixel paletteRef = ref MemoryMarshal.GetReference(this.pixelMap.Palette.Span);
->>>>>>> 8603d8d8
             match = Unsafe.Add(ref paletteRef, index);
             return index;
         }
@@ -224,21 +178,12 @@
             if (!this.isDisposed)
             {
                 this.isDisposed = true;
-<<<<<<< HEAD
-                this.moments?.Dispose();
-                this.tag?.Dispose();
-                this.palette?.Dispose();
-                this.moments = null;
-                this.tag = null;
-                this.palette = null;
-=======
                 this.momentsOwner?.Dispose();
                 this.tagsOwner?.Dispose();
                 this.paletteOwner?.Dispose();
                 this.momentsOwner = null;
                 this.tagsOwner = null;
                 this.paletteOwner = null;
->>>>>>> 8603d8d8
             }
         }
 
