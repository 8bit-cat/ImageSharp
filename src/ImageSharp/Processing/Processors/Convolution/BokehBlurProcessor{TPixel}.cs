--- conflicted
+++ resolved
@@ -364,13 +364,7 @@
             {
                 for (int y = rows.Min; y < rows.Max; y++)
                 {
-<<<<<<< HEAD
-                    for (int y = rows.Min; y < rows.Max; y++)
-                    {
-                        Span<ComplexVector4> targetRowSpan = targetValues.GetRowSpanUnchecked(y).Slice(startX);
-=======
-                    Span<ComplexVector4> targetRowSpan = this.targetValues.GetRowSpan(y).Slice(this.bounds.X);
->>>>>>> 1a1c3190
+                    Span<ComplexVector4> targetRowSpan = this.targetValues.GetRowSpanUnchecked(y).Slice(this.bounds.X);
 
                     for (int x = 0; x < this.bounds.Width; x++)
                     {
@@ -419,13 +413,7 @@
             {
                 for (int y = rows.Min; y < rows.Max; y++)
                 {
-<<<<<<< HEAD
-                    for (int y = rows.Min; y < rows.Max; y++)
-                    {
-                        Span<Vector4> targetRowSpan = targetValues.GetRowSpanUnchecked(y).Slice(startX);
-=======
-                    Span<Vector4> targetRowSpan = this.targetValues.GetRowSpan(y).Slice(this.bounds.X);
->>>>>>> 1a1c3190
+                    Span<Vector4> targetRowSpan = this.targetValues.GetRowSpanUnchecked(y).Slice(this.bounds.X);
 
                     for (int x = 0; x < this.bounds.Width; x++)
                     {
@@ -464,34 +452,12 @@
             {
                 for (int y = rows.Min; y < rows.Max; y++)
                 {
-                    Span<TPixel> targetRowSpan = this.targetPixels.GetRowSpan(y).Slice(this.bounds.X);
+                    Span<TPixel> targetRowSpan = this.targetPixels.GetRowSpanUnchecked(y).Slice(this.bounds.X);
                     PixelOperations<TPixel>.Instance.ToVector4(this.configuration, targetRowSpan.Slice(0, span.Length), span, PixelConversionModifiers.Premultiply);
                     ref Vector4 baseRef = ref MemoryMarshal.GetReference(span);
 
                     for (int x = 0; x < this.bounds.Width; x++)
                     {
-<<<<<<< HEAD
-                        Span<Vector4> vectorSpan = vectorBuffer.Span;
-                        int length = vectorSpan.Length;
-
-                        for (int y = rows.Min; y < rows.Max; y++)
-                        {
-                            Span<TPixel> targetRowSpan = targetPixels.GetRowSpanUnchecked(y).Slice(startX);
-                            PixelOperations<TPixel>.Instance.ToVector4(configuration, targetRowSpan.Slice(0, length), vectorSpan, PixelConversionModifiers.Premultiply);
-                            ref Vector4 baseRef = ref MemoryMarshal.GetReference(vectorSpan);
-
-                            for (int x = 0; x < width; x++)
-                            {
-                                ref Vector4 v = ref Unsafe.Add(ref baseRef, x);
-                                v.X = MathF.Pow(v.X, exp);
-                                v.Y = MathF.Pow(v.Y, exp);
-                                v.Z = MathF.Pow(v.Z, exp);
-                            }
-
-                            PixelOperations<TPixel>.Instance.FromVector4Destructive(configuration, vectorSpan.Slice(0, length), targetRowSpan);
-                        }
-                    });
-=======
                         ref Vector4 v = ref Unsafe.Add(ref baseRef, x);
                         v.X = MathF.Pow(v.X, this.gamma);
                         v.Y = MathF.Pow(v.Y, this.gamma);
@@ -501,7 +467,6 @@
                     PixelOperations<TPixel>.Instance.FromVector4Destructive(this.configuration, span, targetRowSpan);
                 }
             }
->>>>>>> 1a1c3190
         }
 
         /// <summary>
@@ -539,35 +504,12 @@
 
                 for (int y = rows.Min; y < rows.Max; y++)
                 {
-                    Span<TPixel> targetPixelSpan = this.targetPixels.GetRowSpan(y).Slice(this.bounds.X);
-                    Span<Vector4> sourceRowSpan = this.sourceValues.GetRowSpan(y).Slice(this.bounds.X);
+                    Span<TPixel> targetPixelSpan = this.targetPixels.GetRowSpanUnchecked(y).Slice(this.bounds.X);
+                    Span<Vector4> sourceRowSpan = this.sourceValues.GetRowSpanUnchecked(y).Slice(this.bounds.X);
                     ref Vector4 sourceRef = ref MemoryMarshal.GetReference(sourceRowSpan);
 
                     for (int x = 0; x < this.bounds.Width; x++)
                     {
-<<<<<<< HEAD
-                        Vector4 low = Vector4.Zero;
-                        var high = new Vector4(float.PositiveInfinity, float.PositiveInfinity, float.PositiveInfinity, float.PositiveInfinity);
-
-                        for (int y = rows.Min; y < rows.Max; y++)
-                        {
-                            Span<TPixel> targetPixelSpan = targetPixels.GetRowSpanUnchecked(y).Slice(startX);
-                            Span<Vector4> sourceRowSpan = sourceValues.GetRowSpanUnchecked(y).Slice(startX);
-                            ref Vector4 sourceRef = ref MemoryMarshal.GetReference(sourceRowSpan);
-
-                            for (int x = 0; x < width; x++)
-                            {
-                                ref Vector4 v = ref Unsafe.Add(ref sourceRef, x);
-                                var clamp = Vector4.Clamp(v, low, high);
-                                v.X = MathF.Pow(clamp.X, expGamma);
-                                v.Y = MathF.Pow(clamp.Y, expGamma);
-                                v.Z = MathF.Pow(clamp.Z, expGamma);
-                            }
-
-                            PixelOperations<TPixel>.Instance.FromVector4Destructive(configuration, sourceRowSpan.Slice(0, width), targetPixelSpan, PixelConversionModifiers.Premultiply);
-                        }
-                    });
-=======
                         ref Vector4 v = ref Unsafe.Add(ref sourceRef, x);
                         var clamp = Vector4.Clamp(v, low, high);
                         v.X = MathF.Pow(clamp.X, this.inverseGamma);
@@ -578,7 +520,6 @@
                     PixelOperations<TPixel>.Instance.FromVector4Destructive(this.configuration, sourceRowSpan.Slice(0, this.bounds.Width), targetPixelSpan, PixelConversionModifiers.Premultiply);
                 }
             }
->>>>>>> 1a1c3190
         }
     }
 }