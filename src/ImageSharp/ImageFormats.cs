﻿// Copyright (c) Six Labors and contributors.
// Licensed under the Apache License, Version 2.0.

using SixLabors.ImageSharp.Formats;
using SixLabors.ImageSharp.Formats.Bmp;
using SixLabors.ImageSharp.Formats.Gif;
using SixLabors.ImageSharp.Formats.Jpeg;
using SixLabors.ImageSharp.Formats.Png;

namespace SixLabors.ImageSharp
{
    /// <summary>
    /// The static collection of all the default image formats
    /// </summary>
    public static class ImageFormats
    {
        /// <summary>
        /// The format details for the jpegs.
        /// </summary>
        public static readonly IImageFormat Jpeg = new JpegFormat();

        /// <summary>
        /// The format details for the pngs.
        /// </summary>
        public static readonly IImageFormat Png = new PngFormat();

        /// <summary>
        /// The format details for the gifs.
        /// </summary>
        public static readonly IImageFormat Gif = new GifFormat();

        /// <summary>
        /// The format details for the bitmaps.
        /// </summary>
<<<<<<< HEAD
        public static readonly IImageFormat Bitmap = new BmpFormat();

        /// <summary>
        /// The format details for the tiffs.
        /// </summary>
        public static readonly IImageFormat Tiff = new TiffFormat();
=======
        public static readonly IImageFormat Bmp = new BmpFormat();
>>>>>>> 5610d0e5
    }
}<|MERGE_RESOLUTION|>--- conflicted
+++ resolved
@@ -32,15 +32,11 @@
         /// <summary>
         /// The format details for the bitmaps.
         /// </summary>
-<<<<<<< HEAD
-        public static readonly IImageFormat Bitmap = new BmpFormat();
+        public static readonly IImageFormat Bmp = new BmpFormat();
 
         /// <summary>
         /// The format details for the tiffs.
         /// </summary>
         public static readonly IImageFormat Tiff = new TiffFormat();
-=======
-        public static readonly IImageFormat Bmp = new BmpFormat();
->>>>>>> 5610d0e5
     }
 }