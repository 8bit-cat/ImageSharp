
# <img src="https://raw.githubusercontent.com/SixLabors/ImageSharp/master/build/icons/imagesharp-logo-256.png" alt="ImageSharp" width="52"/> ImageSharp

**ImageSharp** is a new, fully featured, fully managed, cross-platform, 2D graphics API designed to allow the processing of images without the use of `System.Drawing`. 

Built against .Net Standard 1.1 ImageSharp can be used in device, cloud, and embedded/IoT scenarios. 

> **ImageSharp** has made excellent progress and contains many great features but is still considered by us to be still in early stages (alpha). As such, we cannot support its use on production environments until the library reaches release candidate status.
>
> Pre-release downloads are available from the [MyGet package repository](https://www.myget.org/gallery/sixlabors).

[![GitHub license](https://img.shields.io/badge/license-Apache%202-blue.svg)](https://raw.githubusercontent.com/SixLabors/ImageSharp/master/APACHE-2.0-LICENSE.txt)
[![GitHub issues](https://img.shields.io/github/issues/SixLabors/ImageSharp.svg)](https://github.com/SixLabors/ImageSharp/issues)
[![GitHub stars](https://img.shields.io/github/stars/SixLabors/ImageSharp.svg)](https://github.com/SixLabors/ImageSharp/stargazers)
[![GitHub forks](https://img.shields.io/github/forks/SixLabors/ImageSharp.svg)](https://github.com/SixLabors/ImageSharp/network)
[![Gitter](https://badges.gitter.im/Join%20Chat.svg)](https://gitter.im/ImageSharp/General?utm_source=badge&utm_medium=badge&utm_campaign=pr-badge&utm_content=badge)
[![Twitter](https://img.shields.io/twitter/url/https/github.com/SixLabors/ImageSharp.svg?style=social)](https://twitter.com/intent/tweet?hashtags=imagesharp,dotnet,oss&text=ImageSharp.+A+new+cross-platform+2D+graphics+API+in+C%23&url=https%3a%2f%2fgithub.com%2fSixLabors%2fImageSharp&via=sixlabors)
[![OpenCollective](https://opencollective.com/imagesharp/backers/badge.svg)](#backers) 
[![OpenCollective](https://opencollective.com/imagesharp/sponsors/badge.svg)](#sponsors)



|             |Build Status|Code Coverage|
|-------------|:----------:|:-----------:|
|**Linux/Mac**|[![Build Status](https://travis-ci.org/SixLabors/ImageSharp.svg)](https://travis-ci.org/SixLabors/ImageSharp)|[![Code coverage](https://codecov.io/gh/SixLabors/ImageSharp/branch/master/graph/badge.svg)](https://codecov.io/gh/SixLabors/ImageSharp)|
|**Windows**  |[![Build Status](https://ci.appveyor.com/api/projects/status/m9pn907xdah3ca39/branch/master?svg=true)](https://ci.appveyor.com/project/six-labors/imagesharp/branch/master)|[![Code coverage](https://codecov.io/gh/SixLabors/ImageSharp/branch/master/graph/badge.svg)](https://codecov.io/gh/SixLabors/ImageSharp)|


### Installation
At present the code is pre-release but when ready it will be available on [Nuget](http://www.nuget.org). 

**Pre-release downloads**

We already have a [MyGet package repository](https://www.myget.org/gallery/sixlabors) - for bleeding-edge / development NuGet releases.

### Packages

The **ImageSharp** library is made up of multiple packages.

Packages include:
- **SixLabors.ImageSharp**
  - Contains the generic `Image<TPixel>` class, PixelFormats, Primitives, Configuration, and other core functionality.
  - The `IImageFormat` interface, Jpeg, Png, Bmp, and Gif formats.
  - Transform methods like Resize, Crop, Skew, Rotate - Anything that alters the dimensions of the image.
  - Non-transform methods like Gaussian Blur, Pixelate, Edge Detection - Anything that maintains the original image dimensions.

- **SixLabors.ImageSharp.Drawing**
  - Brushes and various drawing algorithms, including drawing images.
  - Various vector drawing methods for drawing paths, polygons etc.
  - Text drawing.

### Manual build

If you prefer, you can compile ImageSharp yourself (please do and help!), you'll need:

- [Visual Studio 2017 (or above)](https://www.visualstudio.com/en-us/news/releasenotes/vs2017-relnotes)
- The [.NET Core SDK Installer](https://www.microsoft.com/net/core#windows) - Non VSCode link.

Alternatively on Linux you can use:

- [Visual Studio Code](https://code.visualstudio.com/) with [C# Extension](https://marketplace.visualstudio.com/items?itemName=ms-vscode.csharp)
- [.Net Core](https://www.microsoft.com/net/core#linuxubuntu)

To clone it locally click the "Clone in Windows" button above or run the following git commands.

```bash
git clone https://github.com/SixLabors/ImageSharp
```

### Features

There's plenty there and more coming. Check out the [current features](features.md)!

### API 

Without the constraints of `System.Drawing` We have been able to develop something much more flexible, easier to code against, and much, much less prone to memory leaks.

Gone are system-wide process-locks; ImageSharp images are thread-safe and fully supported in web environments.

Many `Image<TPixel>` methods are also fluent.

Here's an example of the code required to resize an image using the default Bicubic resampler then turn the colors into their grayscale equivalent using the BT709 standard matrix.

`Rgba32` is our default PixelFormat, equivalent to `System.Drawing Color`.

On platforms supporting netstandard 1.3+
```csharp
// Image.Load(string path) is a shortcut for our default type. Other pixel formats use Image.Load<TPixel>(string path))
using (Image<Rgba32> image = Image.Load("foo.jpg"))
{
<<<<<<< HEAD
    image.Mutate(x=>x
            .Resize(image.Width / 2, image.Height / 2)
            .Grayscale());
=======
    image.Mutate(x => x
         .Resize(image.Width / 2, image.Height / 2)
         .Grayscale());
>>>>>>> 452056f8
    image.Save("bar.jpg"); // automatic encoder selected based on extension.
}
```
on netstandard 1.1 - 1.2
```csharp
// Image.Load(Stream stream) is a shortcut for our default type. Other pixel formats use Image.Load<TPixel>(Stream stream))
using (FileStream stream = File.OpenRead("foo.jpg"))
using (FileStream output = File.OpenWrite("bar.jpg"))
using (Image<Rgba32> image = Image.Load<Rgba32>(stream))
{
<<<<<<< HEAD
    image.Mutate(x=>x
           .Resize(image.Width / 2, image.Height / 2)
           .Grayscale());
=======
    image.Mutate(x => x
         .Resize(image.Width / 2, image.Height / 2)
         .Grayscale());
>>>>>>> 452056f8
    image.Save(output);
}
```

Setting individual pixel values can be perfomed as follows:

```csharp
// Individual pixels
using (Image<Rgba32> image = new Image<Rgba32>(400, 400))
{
    image[200, 200] = Rgba32.White;
}
```

For optimized synchronous access within a loop it is recommended that the following methods are used.

1. `image.GetRowSpan(y)`
2. `image.GetRowSpan(x, y)`

For advanced pixel format usage there are multiple [PixelFormat implementations](https://github.com/SixLabors/ImageSharp/tree/master/src/ImageSharp/PixelFormats) available allowing developers to implement their own color models in the same manner as Microsoft XNA Game Studio and MonoGame. 

All in all this should allow image processing to be much more accessible to developers which has always been my goal from the start.

### How can you help?

Please... Spread the word, contribute algorithms, submit performance improvements, unit tests. 

Performance is a biggie, if you know anything about the `System.Numerics.Vectors` types and can apply some fancy new stuff with that it would be awesome. 

There's a lot of developers out there who could write this stuff a lot better and faster than I and I would love to see what we collectively can come up with so please, if you can help in any way it would be most welcome and benificial for all.

### The ImageSharp Team

Grand High Eternal Dictator
- [James Jackson-South](https://github.com/jimbobsquarepants)

Core Team
- [Dirk Lemstra](https://github.com/dlemstra)
- [Anton Firsov](https://github.com/antonfirsov)
- [Scott Williams](https://github.com/tocsoft)

### Backers

Support us with a monthly donation and help us continue our activities. [[Become a backer](https://opencollective.com/imagesharp#backer)]

<a href="https://opencollective.com/imagesharp/backer/0/website" target="_blank"><img src="https://opencollective.com/imagesharp/backer/0/avatar.svg"></a>
<a href="https://opencollective.com/imagesharp/backer/1/website" target="_blank"><img src="https://opencollective.com/imagesharp/backer/1/avatar.svg"></a>
<a href="https://opencollective.com/imagesharp/backer/2/website" target="_blank"><img src="https://opencollective.com/imagesharp/backer/2/avatar.svg"></a>
<a href="https://opencollective.com/imagesharp/backer/3/website" target="_blank"><img src="https://opencollective.com/imagesharp/backer/3/avatar.svg"></a>
<a href="https://opencollective.com/imagesharp/backer/4/website" target="_blank"><img src="https://opencollective.com/imagesharp/backer/4/avatar.svg"></a>
<a href="https://opencollective.com/imagesharp/backer/5/website" target="_blank"><img src="https://opencollective.com/imagesharp/backer/5/avatar.svg"></a>
<a href="https://opencollective.com/imagesharp/backer/6/website" target="_blank"><img src="https://opencollective.com/imagesharp/backer/6/avatar.svg"></a>
<a href="https://opencollective.com/imagesharp/backer/7/website" target="_blank"><img src="https://opencollective.com/imagesharp/backer/7/avatar.svg"></a>
<a href="https://opencollective.com/imagesharp/backer/8/website" target="_blank"><img src="https://opencollective.com/imagesharp/backer/8/avatar.svg"></a>
<a href="https://opencollective.com/imagesharp/backer/9/website" target="_blank"><img src="https://opencollective.com/imagesharp/backer/9/avatar.svg"></a>
<a href="https://opencollective.com/imagesharp/backer/10/website" target="_blank"><img src="https://opencollective.com/imagesharp/backer/10/avatar.svg"></a>
<a href="https://opencollective.com/imagesharp/backer/11/website" target="_blank"><img src="https://opencollective.com/imagesharp/backer/11/avatar.svg"></a>
<a href="https://opencollective.com/imagesharp/backer/12/website" target="_blank"><img src="https://opencollective.com/imagesharp/backer/12/avatar.svg"></a>
<a href="https://opencollective.com/imagesharp/backer/13/website" target="_blank"><img src="https://opencollective.com/imagesharp/backer/13/avatar.svg"></a>
<a href="https://opencollective.com/imagesharp/backer/14/website" target="_blank"><img src="https://opencollective.com/imagesharp/backer/14/avatar.svg"></a>
<a href="https://opencollective.com/imagesharp/backer/15/website" target="_blank"><img src="https://opencollective.com/imagesharp/backer/15/avatar.svg"></a>
<a href="https://opencollective.com/imagesharp/backer/16/website" target="_blank"><img src="https://opencollective.com/imagesharp/backer/16/avatar.svg"></a>
<a href="https://opencollective.com/imagesharp/backer/17/website" target="_blank"><img src="https://opencollective.com/imagesharp/backer/17/avatar.svg"></a>
<a href="https://opencollective.com/imagesharp/backer/18/website" target="_blank"><img src="https://opencollective.com/imagesharp/backer/18/avatar.svg"></a>
<a href="https://opencollective.com/imagesharp/backer/19/website" target="_blank"><img src="https://opencollective.com/imagesharp/backer/19/avatar.svg"></a>
<a href="https://opencollective.com/imagesharp/backer/20/website" target="_blank"><img src="https://opencollective.com/imagesharp/backer/20/avatar.svg"></a>
<a href="https://opencollective.com/imagesharp/backer/21/website" target="_blank"><img src="https://opencollective.com/imagesharp/backer/21/avatar.svg"></a>
<a href="https://opencollective.com/imagesharp/backer/22/website" target="_blank"><img src="https://opencollective.com/imagesharp/backer/22/avatar.svg"></a>
<a href="https://opencollective.com/imagesharp/backer/23/website" target="_blank"><img src="https://opencollective.com/imagesharp/backer/23/avatar.svg"></a>
<a href="https://opencollective.com/imagesharp/backer/24/website" target="_blank"><img src="https://opencollective.com/imagesharp/backer/24/avatar.svg"></a>
<a href="https://opencollective.com/imagesharp/backer/25/website" target="_blank"><img src="https://opencollective.com/imagesharp/backer/25/avatar.svg"></a>
<a href="https://opencollective.com/imagesharp/backer/26/website" target="_blank"><img src="https://opencollective.com/imagesharp/backer/26/avatar.svg"></a>
<a href="https://opencollective.com/imagesharp/backer/27/website" target="_blank"><img src="https://opencollective.com/imagesharp/backer/27/avatar.svg"></a>
<a href="https://opencollective.com/imagesharp/backer/28/website" target="_blank"><img src="https://opencollective.com/imagesharp/backer/28/avatar.svg"></a>
<a href="https://opencollective.com/imagesharp/backer/29/website" target="_blank"><img src="https://opencollective.com/imagesharp/backer/29/avatar.svg"></a>

### Sponsors

Become a sponsor and get your logo on our README on Github with a link to your site. [[Become a sponsor](https://opencollective.com/imagesharp#sponsor)]

<a href="https://opencollective.com/imagesharp/sponsor/0/website" target="_blank"><img src="https://opencollective.com/imagesharp/sponsor/0/avatar.svg"></a>
<a href="https://opencollective.com/imagesharp/sponsor/1/website" target="_blank"><img src="https://opencollective.com/imagesharp/sponsor/1/avatar.svg"></a>
<a href="https://opencollective.com/imagesharp/sponsor/2/website" target="_blank"><img src="https://opencollective.com/imagesharp/sponsor/2/avatar.svg"></a>
<a href="https://opencollective.com/imagesharp/sponsor/3/website" target="_blank"><img src="https://opencollective.com/imagesharp/sponsor/3/avatar.svg"></a>
<a href="https://opencollective.com/imagesharp/sponsor/4/website" target="_blank"><img src="https://opencollective.com/imagesharp/sponsor/4/avatar.svg"></a>
<a href="https://opencollective.com/imagesharp/sponsor/5/website" target="_blank"><img src="https://opencollective.com/imagesharp/sponsor/5/avatar.svg"></a>
<a href="https://opencollective.com/imagesharp/sponsor/6/website" target="_blank"><img src="https://opencollective.com/imagesharp/sponsor/6/avatar.svg"></a>
<a href="https://opencollective.com/imagesharp/sponsor/7/website" target="_blank"><img src="https://opencollective.com/imagesharp/sponsor/7/avatar.svg"></a>
<a href="https://opencollective.com/imagesharp/sponsor/8/website" target="_blank"><img src="https://opencollective.com/imagesharp/sponsor/8/avatar.svg"></a>
<a href="https://opencollective.com/imagesharp/sponsor/9/website" target="_blank"><img src="https://opencollective.com/imagesharp/sponsor/9/avatar.svg"></a>
<a href="https://opencollective.com/imagesharp/sponsor/10/website" target="_blank"><img src="https://opencollective.com/imagesharp/sponsor/10/avatar.svg"></a>
<a href="https://opencollective.com/imagesharp/sponsor/11/website" target="_blank"><img src="https://opencollective.com/imagesharp/sponsor/11/avatar.svg"></a>
<a href="https://opencollective.com/imagesharp/sponsor/12/website" target="_blank"><img src="https://opencollective.com/imagesharp/sponsor/12/avatar.svg"></a>
<a href="https://opencollective.com/imagesharp/sponsor/13/website" target="_blank"><img src="https://opencollective.com/imagesharp/sponsor/13/avatar.svg"></a>
<a href="https://opencollective.com/imagesharp/sponsor/14/website" target="_blank"><img src="https://opencollective.com/imagesharp/sponsor/14/avatar.svg"></a>
<a href="https://opencollective.com/imagesharp/sponsor/15/website" target="_blank"><img src="https://opencollective.com/imagesharp/sponsor/15/avatar.svg"></a>
<a href="https://opencollective.com/imagesharp/sponsor/16/website" target="_blank"><img src="https://opencollective.com/imagesharp/sponsor/16/avatar.svg"></a>
<a href="https://opencollective.com/imagesharp/sponsor/17/website" target="_blank"><img src="https://opencollective.com/imagesharp/sponsor/17/avatar.svg"></a>
<a href="https://opencollective.com/imagesharp/sponsor/18/website" target="_blank"><img src="https://opencollective.com/imagesharp/sponsor/18/avatar.svg"></a>
<a href="https://opencollective.com/imagesharp/sponsor/19/website" target="_blank"><img src="https://opencollective.com/imagesharp/sponsor/19/avatar.svg"></a>
<a href="https://opencollective.com/imagesharp/sponsor/20/website" target="_blank"><img src="https://opencollective.com/imagesharp/sponsor/20/avatar.svg"></a>
<a href="https://opencollective.com/imagesharp/sponsor/21/website" target="_blank"><img src="https://opencollective.com/imagesharp/sponsor/21/avatar.svg"></a>
<a href="https://opencollective.com/imagesharp/sponsor/22/website" target="_blank"><img src="https://opencollective.com/imagesharp/sponsor/22/avatar.svg"></a>
<a href="https://opencollective.com/imagesharp/sponsor/23/website" target="_blank"><img src="https://opencollective.com/imagesharp/sponsor/23/avatar.svg"></a>
<a href="https://opencollective.com/imagesharp/sponsor/24/website" target="_blank"><img src="https://opencollective.com/imagesharp/sponsor/24/avatar.svg"></a>
<a href="https://opencollective.com/imagesharp/sponsor/25/website" target="_blank"><img src="https://opencollective.com/imagesharp/sponsor/25/avatar.svg"></a>
<a href="https://opencollective.com/imagesharp/sponsor/26/website" target="_blank"><img src="https://opencollective.com/imagesharp/sponsor/26/avatar.svg"></a>
<a href="https://opencollective.com/imagesharp/sponsor/27/website" target="_blank"><img src="https://opencollective.com/imagesharp/sponsor/27/avatar.svg"></a>
<a href="https://opencollective.com/imagesharp/sponsor/28/website" target="_blank"><img src="https://opencollective.com/imagesharp/sponsor/28/avatar.svg"></a>
<a href="https://opencollective.com/imagesharp/sponsor/29/website" target="_blank"><img src="https://opencollective.com/imagesharp/sponsor/29/avatar.svg"></a><|MERGE_RESOLUTION|>--- conflicted
+++ resolved
@@ -88,15 +88,9 @@
 // Image.Load(string path) is a shortcut for our default type. Other pixel formats use Image.Load<TPixel>(string path))
 using (Image<Rgba32> image = Image.Load("foo.jpg"))
 {
-<<<<<<< HEAD
-    image.Mutate(x=>x
-            .Resize(image.Width / 2, image.Height / 2)
-            .Grayscale());
-=======
     image.Mutate(x => x
          .Resize(image.Width / 2, image.Height / 2)
          .Grayscale());
->>>>>>> 452056f8
     image.Save("bar.jpg"); // automatic encoder selected based on extension.
 }
 ```
@@ -107,15 +101,9 @@
 using (FileStream output = File.OpenWrite("bar.jpg"))
 using (Image<Rgba32> image = Image.Load<Rgba32>(stream))
 {
-<<<<<<< HEAD
-    image.Mutate(x=>x
-           .Resize(image.Width / 2, image.Height / 2)
-           .Grayscale());
-=======
     image.Mutate(x => x
          .Resize(image.Width / 2, image.Height / 2)
          .Grayscale());
->>>>>>> 452056f8
     image.Save(output);
 }
 ```
