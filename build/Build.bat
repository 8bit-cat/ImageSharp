--- conflicted
+++ resolved
@@ -1,10 +1,4 @@
 @ECHO OFF
-<<<<<<< HEAD
-SET version=1.9.5.0
-SET webversion=3.3.0.0
-SET webconfigversion=1.1.3.0
-=======
->>>>>>> 61c0f759
 
 SET version=2.0.0.0
 SET webversion=4.0.0.0
