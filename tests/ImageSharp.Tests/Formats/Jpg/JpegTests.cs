﻿using System;
using System.Collections.Generic;
using System.IO;
using System.Linq;
using ImageSharp.Formats;
using Xunit;
using Xunit.Abstractions;
// ReSharper disable InconsistentNaming

namespace ImageSharp.Tests
{
    using System.Numerics;

    using ImageSharp.Formats.Jpg;

    public class JpegTests : MeasureFixture
    {
        public JpegTests(ITestOutputHelper output)
            : base(output)
        {
        }

        public static IEnumerable<string> AllJpegFiles => TestImages.Jpeg.All;

        [Theory]
        [WithFileCollection(nameof(AllJpegFiles), PixelTypes.Color | PixelTypes.StandardImageClass | PixelTypes.Argb)]
        public void OpenJpeg_SaveBmp<TColor>(TestImageProvider<TColor> provider)
            where TColor : struct, IPackedPixel, IEquatable<TColor>
        {
            var image = provider.GetImage();

            provider.Utility.SaveTestOutputFile(image, "bmp");
        }


        public static IEnumerable<string> AllBmpFiles => TestImages.Bmp.All;

        [Theory]
        [WithFileCollection(nameof(AllBmpFiles), PixelTypes.Color | PixelTypes.StandardImageClass | PixelTypes.Argb, JpegSubsample.Ratio420, 75)]
        [WithFileCollection(nameof(AllBmpFiles), PixelTypes.Color | PixelTypes.StandardImageClass | PixelTypes.Argb, JpegSubsample.Ratio444, 75)]
        public void OpenBmp_SaveJpeg<TColor>(TestImageProvider<TColor> provider, JpegSubsample subSample, int quality)
           where TColor : struct, IPackedPixel, IEquatable<TColor>
        {
            var image = provider.GetImage();

            var utility = provider.Utility;
            utility.TestName += "_" + subSample + "_Q" + quality;

            using (var outputStream = File.OpenWrite(utility.GetTestOutputFileName("jpg")))
            {
                var encoder = new JpegEncoder()
                {
                    Subsample = subSample,
                    Quality = quality
                };

                image.Save(outputStream, encoder);
            }
        }

        private const int BenchmarkExecTimes = 30;

        public static readonly string[] EncoderBenchmarkFiles =
            {
                TestImages.Bmp.Car, TestImages.Bmp.NegHeight,
                TestImages.Bmp.F, TestImages.Png.Splash,
                TestImages.Jpeg.Jpeg420, TestImages.Jpeg.Calliphora,
                TestImages.Jpeg.Cmyk
            };

        private const PixelTypes BenchmarkPixels = PixelTypes.StandardImageClass; //PixelTypes.Color | PixelTypes.Argb;

        //[Theory] // Benchmark, enable manually
        [InlineData(TestImages.Jpeg.Cmyk)]
        [InlineData(TestImages.Jpeg.Ycck)]
        [InlineData(TestImages.Jpeg.Calliphora)]
        [InlineData(TestImages.Jpeg.Jpeg400)]
        [InlineData(TestImages.Jpeg.Jpeg420)]
        [InlineData(TestImages.Jpeg.Jpeg444)]
        public void Benchmark_JpegDecoder(string fileName)
        {
            string path = TestFile.GetPath(fileName);
            byte[] bytes = File.ReadAllBytes(path);

            this.Measure(
<<<<<<< HEAD
                100,
=======
                40,
>>>>>>> 0b02d8f5
                () =>
                    {
                        Image img = new Image(bytes);
                    },
                $"Decode {fileName}");
            
        }

        //[Theory] // Benchmark, enable manually
        [WithFileCollection(nameof(EncoderBenchmarkFiles), BenchmarkPixels, JpegSubsample.Ratio420, 75)]
        [WithFileCollection(nameof(EncoderBenchmarkFiles), BenchmarkPixels, JpegSubsample.Ratio444, 75)]
        public void Benchmark_JpegEncoder<TColor>(TestImageProvider<TColor> provider, JpegSubsample subSample, int quality)
           where TColor : struct, IPackedPixel, IEquatable<TColor>
        {
            var image = provider.GetImage();

            using (var outputStream = new MemoryStream())
            {
                var encoder = new JpegEncoder()
                {
                    Subsample = subSample,
                    Quality = quality
                };

                for (int i = 0; i < BenchmarkExecTimes; i++)
                {
                    image.Save(outputStream, encoder);
                    outputStream.Seek(0, SeekOrigin.Begin);
                }
            }
        }

        public static Image<TColor> CreateTestImage<TColor>(GenericFactory<TColor> factory)
            where TColor : struct, IPackedPixel, IEquatable<TColor>
        {
            Image<TColor> image = factory.CreateImage(10, 10);

            using (var pixels = image.Lock())
            {
                for (int i = 0; i < 10; i++)
                {
                    for (int j = 0; j < 10; j++)
                    {
                        Vector4 v = new Vector4(i/10f, j/10f, 0, 1);
                        
                        TColor color = default(TColor);
                        color.PackFromVector4(v);

                        pixels[i, j] = color;
                    }
                }
            }
            return image;
        }

        [Theory]
        [WithMemberFactory(nameof(CreateTestImage), PixelTypes.Color | PixelTypes.StandardImageClass | PixelTypes.Argb)]
        public void CopyStretchedRGBTo_FromOrigo<TColor>(TestImageProvider<TColor> provider)
            where TColor : struct, IPackedPixel, IEquatable<TColor>
        {
            var src = provider.GetImage();

            PixelArea<TColor> area = new PixelArea<TColor>(8, 8, ComponentOrder.Xyz);
            var dest = provider.Factory.CreateImage(8, 8);

            using (var s = src.Lock())
            {
                using (var d = dest.Lock())
                {
                    s.CopyRGBBytesStretchedTo(area, 0, 0);
                    d.CopyFrom(area, 0, 0);

                    Assert.Equal(s[0, 0], d[0, 0]);
                    Assert.Equal(s[7, 0], d[7, 0]);
                    Assert.Equal(s[0, 7], d[0, 7]);
                    Assert.Equal(s[7, 7], d[7, 7]);
                }
            }
        }

        [Theory]
        [WithMemberFactory(nameof(CreateTestImage), PixelTypes.Color | PixelTypes.StandardImageClass | PixelTypes.Argb)]
        public void CopyStretchedRGBTo_WithOffset<TColor>(TestImageProvider<TColor> provider) 
            where TColor : struct, IPackedPixel, IEquatable<TColor>
        {
            var src = provider.GetImage();
            
            PixelArea<TColor> area = new PixelArea<TColor>(8, 8, ComponentOrder.Xyz);
            var dest = provider.Factory.CreateImage(8, 8);

            using (var s = src.Lock())
            {
                using (var d = dest.Lock())
                {
                    s.CopyRGBBytesStretchedTo(area, 7, 6);
                    d.CopyFrom(area, 0, 0);

                    Assert.Equal(s[6, 7], d[0, 0]);
                    Assert.Equal(s[6, 8], d[0, 1]);
                    Assert.Equal(s[7, 8], d[1, 1]);

                    Assert.Equal(s[6, 9], d[0, 2]);
                    Assert.Equal(s[6, 9], d[0, 3]);
                    Assert.Equal(s[6, 9], d[0, 7]);

                    Assert.Equal(s[7, 9], d[1, 2]);
                    Assert.Equal(s[7, 9], d[1, 3]);
                    Assert.Equal(s[7, 9], d[1, 7]);

                    Assert.Equal(s[9, 9], d[3, 2]);
                    Assert.Equal(s[9, 9], d[3, 3]);
                    Assert.Equal(s[9, 9], d[3, 7]);

                    Assert.Equal(s[9, 7], d[3, 0]);
                    Assert.Equal(s[9, 7], d[4, 0]);
                    Assert.Equal(s[9, 7], d[7, 0]);

                    Assert.Equal(s[9, 9], d[3, 2]);
                    Assert.Equal(s[9, 9], d[4, 2]);
                    Assert.Equal(s[9, 9], d[7, 2]);

                    Assert.Equal(s[9, 9], d[4, 3]);
                    Assert.Equal(s[9, 9], d[7, 7]);
                }
            }
        }
    }
}<|MERGE_RESOLUTION|>--- conflicted
+++ resolved
@@ -83,11 +83,7 @@
             byte[] bytes = File.ReadAllBytes(path);
 
             this.Measure(
-<<<<<<< HEAD
                 100,
-=======
-                40,
->>>>>>> 0b02d8f5
                 () =>
                     {
                         Image img = new Image(bytes);
