--- conflicted
+++ resolved
@@ -95,18 +95,6 @@
         }
 
         [Theory]
-<<<<<<< HEAD
-        [InlineData(TestImages.Gif.Cheers, 8)]
-        [InlineData(TestImages.Gif.Giphy, 8)]
-        [InlineData(TestImages.Gif.Rings, 8)]
-        [InlineData(TestImages.Gif.Trans, 8)]
-        public void DetectPixelSize(string imagePath, int expectedPixelSize)
-        {
-            TestFile testFile = TestFile.Create(imagePath);
-            using (var stream = new MemoryStream(testFile.Bytes, false))
-            {
-                Assert.Equal(expectedPixelSize, Image.DetectPixelType(stream)?.BitsPerPixel);
-=======
         [WithFile(TestImages.Gif.Giphy, PixelTypes.Rgba32)]
         public void CanDecodeJustOneFrame<TPixel>(TestImageProvider<TPixel> provider)
             where TPixel : struct, IPixel<TPixel>
@@ -125,7 +113,20 @@
             using (Image<TPixel> image = provider.GetImage(new GifDecoder { DecodingMode = FrameDecodingMode.All }))
             {
                 Assert.True(image.Frames.Count > 1);
->>>>>>> 17185723
+            }
+        }
+
+        [Theory]
+        [InlineData(TestImages.Gif.Cheers, 8)]
+        [InlineData(TestImages.Gif.Giphy, 8)]
+        [InlineData(TestImages.Gif.Rings, 8)]
+        [InlineData(TestImages.Gif.Trans, 8)]
+        public void DetectPixelSize(string imagePath, int expectedPixelSize)
+        {
+            TestFile testFile = TestFile.Create(imagePath);
+            using (var stream = new MemoryStream(testFile.Bytes, false))
+            {
+                Assert.Equal(expectedPixelSize, Image.DetectPixelType(stream)?.BitsPerPixel);
             }
         }
     }
