﻿// <copyright file="BlackWhiteTest.cs" company="James Jackson-South">
// Copyright (c) James Jackson-South and contributors.
// Licensed under the Apache License, Version 2.0.
// </copyright>

namespace ImageSharp.Tests.Processing.ColorMatrix
{
    using ImageSharp.PixelFormats;
    using ImageSharp.Processing.Processors;
    using SixLabors.Primitives;
    using Xunit;

    public class BlackWhiteTest : BaseImageOperationsExtensionTest
    {
        [Fact]
        public void BlackWhite_CorrectProcessor()
        {
<<<<<<< HEAD
            using (Image<TPixel> image = provider.GetImage())
            {
                image.BlackWhite()
                    .DebugSave(provider, null);
            }
=======
            this.operations.BlackWhite();
            var p = this.Verify<BlackWhiteProcessor<Rgba32>>();
>>>>>>> 7d4bc67d
        }

        [Fact]
        public void BlackWhite_rect_CorrectProcessor()
        {
<<<<<<< HEAD
            using (Image<TPixel> source = provider.GetImage())
            using (var image = new Image<TPixel>(source))
            {
                var bounds = new Rectangle(10, 10, image.Width / 2, image.Height / 2);

                image.BlackWhite(bounds)
                    .DebugSave(provider, null);

                ImageComparer.EnsureProcessorChangesAreConstrained(source, image, bounds);
            }
=======
            this.operations.BlackWhite( this.rect);
            var p = this.Verify<BlackWhiteProcessor<Rgba32>>(this.rect);
>>>>>>> 7d4bc67d
        }
    }
}<|MERGE_RESOLUTION|>--- conflicted
+++ resolved
@@ -15,36 +15,15 @@
         [Fact]
         public void BlackWhite_CorrectProcessor()
         {
-<<<<<<< HEAD
-            using (Image<TPixel> image = provider.GetImage())
-            {
-                image.BlackWhite()
-                    .DebugSave(provider, null);
-            }
-=======
             this.operations.BlackWhite();
             var p = this.Verify<BlackWhiteProcessor<Rgba32>>();
->>>>>>> 7d4bc67d
         }
 
         [Fact]
         public void BlackWhite_rect_CorrectProcessor()
         {
-<<<<<<< HEAD
-            using (Image<TPixel> source = provider.GetImage())
-            using (var image = new Image<TPixel>(source))
-            {
-                var bounds = new Rectangle(10, 10, image.Width / 2, image.Height / 2);
-
-                image.BlackWhite(bounds)
-                    .DebugSave(provider, null);
-
-                ImageComparer.EnsureProcessorChangesAreConstrained(source, image, bounds);
-            }
-=======
             this.operations.BlackWhite( this.rect);
             var p = this.Verify<BlackWhiteProcessor<Rgba32>>(this.rect);
->>>>>>> 7d4bc67d
         }
     }
 }