--- conflicted
+++ resolved
@@ -16,35 +16,17 @@
         [Fact]
         public void Saturation_amount_SaturationProcessorDefaultsSet()
         {
-<<<<<<< HEAD
-            using (Image<TPixel> image = provider.GetImage())
-            {
-                image.Saturation(value)
-                    .DebugSave(provider, value);
-            }
-=======
             this.operations.Saturation(34);
             var processor = this.Verify<SaturationProcessor<Rgba32>>();
 
             Assert.Equal(34, processor.Amount);
->>>>>>> 7d4bc67d
         }
 
         [Fact]
         public void Saturation_amount_rect_SaturationProcessorDefaultsSet()
         {
-<<<<<<< HEAD
-            using (Image<TPixel> source = provider.GetImage())
-            using (var image = new Image<TPixel>(source))
-            {
-                var bounds = new Rectangle(10, 10, image.Width / 2, image.Height / 2);
-
-                image.Saturation(value, bounds)
-                    .DebugSave(provider, value);
-=======
             this.operations.Saturation(5, this.rect);
             var processor = this.Verify<SaturationProcessor<Rgba32>>(this.rect);
->>>>>>> 7d4bc67d
 
             Assert.Equal(5, processor.Amount);
         }
