﻿// <copyright file="GaussianBlurTest.cs" company="James Jackson-South">
// Copyright (c) James Jackson-South and contributors.
// Licensed under the Apache License, Version 2.0.
// </copyright>

namespace ImageSharp.Tests.Processing.Convolution
{
    using ImageSharp.PixelFormats;
    using ImageSharp.Processing.Processors;
    using SixLabors.Primitives;
    using Xunit;

    public class GaussianBlurTest : BaseImageOperationsExtensionTest
    {
        [Fact]
        public void GaussianBlur_GaussianBlurProcessorDefaultsSet()
        {
            this.operations.GaussianBlur();
            var processor = this.Verify<GaussianBlurProcessor<Rgba32>>();

<<<<<<< HEAD
        [Theory]
        [WithFileCollection(nameof(DefaultFiles), nameof(GaussianBlurValues), DefaultPixelType)]
        public void ImageShouldApplyGaussianBlurFilter<TPixel>(TestImageProvider<TPixel> provider, int value)
            where TPixel : struct, IPixel<TPixel>
        {
            using (Image<TPixel> image = provider.GetImage())
            {
                image.GaussianBlur(value)
                    .DebugSave(provider, value);
            }
=======
            Assert.Equal(3f, processor.Sigma);
>>>>>>> 7d4bc67d
        }

        [Fact]
        public void GaussianBlur_amount_GaussianBlurProcessorDefaultsSet()
        {
            this.operations.GaussianBlur(0.2f);
            var processor = this.Verify<GaussianBlurProcessor<Rgba32>>();

            Assert.Equal(.2f, processor.Sigma);
        }

<<<<<<< HEAD
                image.GaussianBlur(value, bounds)
                    .DebugSave(provider, value);
=======
        [Fact]
        public void GaussianBlur_amount_rect_GaussianBlurProcessorDefaultsSet()
        {
            this.operations.GaussianBlur(0.6f, this.rect);
            var processor = this.Verify<GaussianBlurProcessor<Rgba32>>(this.rect);
>>>>>>> 7d4bc67d

            Assert.Equal(.6f, processor.Sigma);
        }
    }
}<|MERGE_RESOLUTION|>--- conflicted
+++ resolved
@@ -18,20 +18,7 @@
             this.operations.GaussianBlur();
             var processor = this.Verify<GaussianBlurProcessor<Rgba32>>();
 
-<<<<<<< HEAD
-        [Theory]
-        [WithFileCollection(nameof(DefaultFiles), nameof(GaussianBlurValues), DefaultPixelType)]
-        public void ImageShouldApplyGaussianBlurFilter<TPixel>(TestImageProvider<TPixel> provider, int value)
-            where TPixel : struct, IPixel<TPixel>
-        {
-            using (Image<TPixel> image = provider.GetImage())
-            {
-                image.GaussianBlur(value)
-                    .DebugSave(provider, value);
-            }
-=======
             Assert.Equal(3f, processor.Sigma);
->>>>>>> 7d4bc67d
         }
 
         [Fact]
@@ -43,16 +30,11 @@
             Assert.Equal(.2f, processor.Sigma);
         }
 
-<<<<<<< HEAD
-                image.GaussianBlur(value, bounds)
-                    .DebugSave(provider, value);
-=======
         [Fact]
         public void GaussianBlur_amount_rect_GaussianBlurProcessorDefaultsSet()
         {
             this.operations.GaussianBlur(0.6f, this.rect);
             var processor = this.Verify<GaussianBlurProcessor<Rgba32>>(this.rect);
->>>>>>> 7d4bc67d
 
             Assert.Equal(.6f, processor.Sigma);
         }
